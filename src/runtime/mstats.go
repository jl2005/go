// Copyright 2009 The Go Authors. All rights reserved.
// Use of this source code is governed by a BSD-style
// license that can be found in the LICENSE file.

// Memory statistics

package runtime

import (
	"runtime/internal/atomic"
	"runtime/internal/sys"
	"unsafe"
)

// Statistics.
// If you edit this structure, also edit type MemStats below.
// Their layouts must match exactly.
//
// For detailed descriptions see the documentation for MemStats.
// Fields that differ from MemStats are further documented here.
//
// Many of these fields are updated on the fly, while others are only
// updated when updatememstats is called.
//
// 统计信息
// 如果更改这个结构体，同时也需要更新下面的MemStats。
// 他们的结构必须完全匹配。
//
// 更详细的描述参照MemStats的文档。这里将进一步记录与MemStats不同的字段。
//
// 这里的大部分字段都是在线更新的，其它字段是通过调用updatememstats更新。
type mstats struct {
	// General statistics.
	// 通用统计
	alloc       uint64 // bytes allocated and not yet freed
	total_alloc uint64 // bytes allocated (even if freed)
	sys         uint64 // bytes obtained from system (should be sum of xxx_sys below, no locking, approximate)
	nlookup     uint64 // number of pointer lookups
	nmalloc     uint64 // number of mallocs
	nfree       uint64 // number of frees

	// Statistics about malloc heap.
	// Protected by mheap.lock
	//
	// Like MemStats, heap_sys and heap_inuse do not count memory
	// in manually-managed spans.
	//
	// 关于申请堆的统计信息。使用mheap.lock保护
	// 与MemStats一样，heap_sys和heap_inuse不计算手动管理的span中的内存。
	heap_alloc    uint64 // bytes allocated and not yet freed (same as alloc above)
	heap_sys      uint64 // virtual address space obtained from system for GC'd heap
	heap_idle     uint64 // bytes in idle spans
	heap_inuse    uint64 // bytes in _MSpanInUse spans
	heap_released uint64 // bytes released to the os
	heap_objects  uint64 // total number of allocated objects

	// TODO(austin): heap_released is both useless and inaccurate
	// in its current form. It's useless because, from the user's
	// and OS's perspectives, there's no difference between a page
	// that has not yet been faulted in and a page that has been
	// released back to the OS. We could fix this by considering
	// newly mapped spans to be "released". It's inaccurate
	// because when we split a large span for allocation, we
	// "unrelease" all pages in the large span and not just the
	// ones we split off for use. This is trickier to fix because
	// we currently don't know which pages of a span we've
	// released. We could fix it by separating "free" and
	// "released" spans, but then we have to allocate from runs of
	// free and released spans.

	// Statistics about allocation of low-level fixed-size structures.
	// Protected by FixAlloc locks.
	stacks_inuse uint64 // bytes in manually-managed stack spans
	stacks_sys   uint64 // only counts newosproc0 stack in mstats; differs from MemStats.StackSys
	mspan_inuse  uint64 // mspan structures
	mspan_sys    uint64
	mcache_inuse uint64 // mcache structures
	mcache_sys   uint64
	buckhash_sys uint64 // profiling bucket hash table
	gc_sys       uint64
	other_sys    uint64

	// Statistics about garbage collector.
	// Protected by mheap or stopping the world during GC.
	next_gc         uint64 // goal heap_live for when next GC ends; ^0 if disabled
	last_gc_unix    uint64 // last gc (in unix time)
	pause_total_ns  uint64
	pause_ns        [256]uint64 // circular buffer of recent gc pause lengths
	pause_end       [256]uint64 // circular buffer of recent gc end times (nanoseconds since 1970)
	numgc           uint32
	numforcedgc     uint32  // number of user-forced GCs
	gc_cpu_fraction float64 // fraction of CPU time used by GC
	enablegc        bool
	debuggc         bool

	// Statistics about allocation size classes.

	by_size [_NumSizeClasses]struct {
		size    uint32
		nmalloc uint64
		nfree   uint64
	}

	// Statistics below here are not exported to MemStats directly.

	last_gc_nanotime uint64 // last gc (monotonic time)
	tinyallocs       uint64 // number of tiny allocations that didn't cause actual allocation; not exported to go directly

	// triggerRatio is the heap growth ratio that triggers marking.
	//
	// E.g., if this is 0.6, then GC should start when the live
	// heap has reached 1.6 times the heap size marked by the
	// previous cycle. This should be ≤ GOGC/100 so the trigger
	// heap size is less than the goal heap size. This is set
	// during mark termination for the next cycle's trigger.
	triggerRatio float64

	// gc_trigger is the heap size that triggers marking.
	//
	// When heap_live ≥ gc_trigger, the mark phase will start.
	// This is also the heap size by which proportional sweeping
	// must be complete.
	//
	// This is computed from triggerRatio during mark termination
	// for the next cycle's trigger.
	gc_trigger uint64

	// heap_live is the number of bytes considered live by the GC.
	// That is: retained by the most recent GC plus allocated
	// since then. heap_live <= heap_alloc, since heap_alloc
	// includes unmarked objects that have not yet been swept (and
	// hence goes up as we allocate and down as we sweep) while
	// heap_live excludes these objects (and hence only goes up
	// between GCs).
	//
	// This is updated atomically without locking. To reduce
	// contention, this is updated only when obtaining a span from
	// an mcentral and at this point it counts all of the
	// unallocated slots in that span (which will be allocated
	// before that mcache obtains another span from that
	// mcentral). Hence, it slightly overestimates the "true" live
	// heap size. It's better to overestimate than to
	// underestimate because 1) this triggers the GC earlier than
	// necessary rather than potentially too late and 2) this
	// leads to a conservative GC rate rather than a GC rate that
	// is potentially too low.
	//
	// Reads should likewise be atomic (or during STW).
	//
	// Whenever this is updated, call traceHeapAlloc() and
	// gcController.revise().
	heap_live uint64

	// heap_scan is the number of bytes of "scannable" heap. This
	// is the live heap (as counted by heap_live), but omitting
	// no-scan objects and no-scan tails of objects.
	//
	// Whenever this is updated, call gcController.revise().
	heap_scan uint64

	// heap_marked is the number of bytes marked by the previous
	// GC. After mark termination, heap_live == heap_marked, but
	// unlike heap_live, heap_marked does not change until the
	// next mark termination.
	heap_marked uint64
}

var memstats mstats

// A MemStats records statistics about the memory allocator.
// MemStats 记录内存分配的统计信息
type MemStats struct {
	// General statistics.

	// Alloc is bytes of allocated heap objects.
	//
	// This is the same as HeapAlloc (see below).
	//
	// Alloc 是heap中分配的字节数，同HeapAlloc
	Alloc uint64

	// TotalAlloc is cumulative bytes allocated for heap objects.
	//
	// TotalAlloc increases as heap objects are allocated, but
	// unlike Alloc and HeapAlloc, it does not decrease when
	// objects are freed.
	//
	// TotalAlloc 为分配的heap对象的累积字节数
	//
	// TotalAlloc 在分配heap对象的时候进行增加，但是与Alloc和
	// HeapAlloc不同，在对象释放的时候不会减少。
	TotalAlloc uint64

	// Sys is the total bytes of memory obtained from the OS.
	//
	// Sys is the sum of the XSys fields below. Sys measures the
	// virtual address space reserved by the Go runtime for the
	// heap, stacks, and other internal data structures. It's
	// likely that not all of the virtual address space is backed
	// by physical memory at any given moment, though in general
	// it all was at some point.
	//
	// Sys 是从OS获取的总共内存数
	//
	// Sys 是下面 XSys 字段的总和。Sys为Go 运行时堆、堆栈和其它
	// 内部数据结构的保留虚拟地址空间。可能在给定的时刻，并非所有的
	// 虚拟内存都管理物理内存，尽管可能在某一个时刻会关联。
	Sys uint64

	// Lookups is the number of pointer lookups performed by the
	// runtime.
	//
	// This is primarily useful for debugging runtime internals.
	//
	// Lookups 是由运行时执行的指针查找
	//
	// 这主要用于调试运行时内部。
	Lookups uint64

	// Mallocs is the cumulative count of heap objects allocated.
	// The number of live objects is Mallocs - Frees.
	//
	// Mallocs 是申请的heap对象的累计数。
	// 存活的对象数为 Mallocs - Frees
	Mallocs uint64

	// Frees is the cumulative count of heap objects freed.
	//
	// Frees 是释放的heap对象累计数
	Frees uint64

	// Heap memory statistics.
	//
	// Interpreting the heap statistics requires some knowledge of
	// how Go organizes memory. Go divides the virtual address
	// space of the heap into "spans", which are contiguous
	// regions of memory 8K or larger. A span may be in one of
	// three states:
	//
	// An "idle" span contains no objects or other data. The
	// physical memory backing an idle span can be released back
	// to the OS (but the virtual address space never is), or it
	// can be converted into an "in use" or "stack" span.
	//
	// An "in use" span contains at least one heap object and may
	// have free space available to allocate more heap objects.
	//
	// A "stack" span is used for goroutine stacks. Stack spans
	// are not considered part of the heap. A span can change
	// between heap and stack memory; it is never used for both
	// simultaneously.
	//
	// 堆栈内存统计
	//
	// 解释堆统计信息需要了解Go如何组织内存。
	// Go将堆的虚拟地址空间划分为"spans"，它们是8K或更大内存的连续区域。
	// span 可能处于以下三种状态之一：
	//
	// "idle" span不包含对象或数据。idle 的span可以归还给操作系统
	// (但是虚拟内存永远不会)，或转换为 "in use"或"stack"
	//
	// "in use" span 至少包含一个对象，并且可以具有可用空间来分配更多堆对象。
	//
	// "stack" span 用于协程堆栈。stack span 不作为堆的一部分。
	// span 可以在堆内存和栈内存之间切换；但是它会同时使用两者。

	// HeapAlloc is bytes of allocated heap objects.
	//
	// "Allocated" heap objects include all reachable objects, as
	// well as unreachable objects that the garbage collector has
	// not yet freed. Specifically, HeapAlloc increases as heap
	// objects are allocated and decreases as the heap is swept
	// and unreachable objects are freed. Sweeping occurs
	// incrementally between GC cycles, so these two processes
	// occur simultaneously, and as a result HeapAlloc tends to
	// change smoothly (in contrast with the sawtooth that is
	// typical of stop-the-world garbage collectors).
	//
	// HeapAlloc 是分配堆对象的字节数
	//
	// "Allocated" 堆对象包含所有可达的对象，同时也包含GC 还没有
	// 回收的不可达的对象。具体来说，HeapAlloc 随着堆对象的分配
	// 而增加，并随着堆扫描和释放而减少。在GC循环的时候会有扫描，
	// 所以这两个过程同时发生，因此HeapAlloc趋于平滑的变换（与
	// stop-the-world 的垃圾收集器的典型锯齿形成对比）。
	HeapAlloc uint64

	// HeapSys is bytes of heap memory obtained from the OS.
	//
	// HeapSys measures the amount of virtual address space
	// reserved for the heap. This includes virtual address space
	// that has been reserved but not yet used, which consumes no
	// physical memory, but tends to be small, as well as virtual
	// address space for which the physical memory has been
	// returned to the OS after it became unused (see HeapReleased
	// for a measure of the latter).
	//
	// HeapSys estimates the largest size the heap has had.
	//
	// HeapSys 是从操作系统获取内存的字节数
	//
	// HeapSys 为堆中保留的虚拟地址。这包括已经保留但尚未使用
	// 的虚拟地址空间，它不消耗物理内存，但是往往很小，以及已经归还
	// 物理内存并且标记为未使用的虚拟地址内存（参照后文的HeapReleased）。
	//
	// HeapSys 用来估计对的最大虚拟地址空间。
	HeapSys uint64

	// HeapIdle is bytes in idle (unused) spans.
	//
	// Idle spans have no objects in them. These spans could be
	// (and may already have been) returned to the OS, or they can
	// be reused for heap allocations, or they can be reused as
	// stack memory.
	//
	// HeapIdle minus HeapReleased estimates the amount of memory
	// that could be returned to the OS, but is being retained by
	// the runtime so it can grow the heap without requesting more
	// memory from the OS. If this difference is significantly
	// larger than the heap size, it indicates there was a recent
	// transient spike in live heap size.
	//
	// HeapIdle 是空闲（未使用）span 的字节数
	// Idle span 中没有对象。这些span可能（或者已经）归还给OS，
	// 或者供堆分配重用，或被用作栈内存。
	//
	// HeapIdle 减 HeapReleased 用来估算多少内存可以归还给OS，
	// 由于它已经被runtime持有，所以可以在不从OS申请的时候就可以增长堆。
	// 如果此差异明显大于堆大小，则表示实时堆大小中存在最近的瞬态峰值。
	HeapIdle uint64

	// HeapInuse is bytes in in-use spans.
	//
	// In-use spans have at least one object in them. These spans
	// can only be used for other objects of roughly the same
	// size.
	//
	// HeapInuse minus HeapAlloc esimates the amount of memory
	// that has been dedicated to particular size classes, but is
	// not currently being used. This is an upper bound on
	// fragmentation, but in general this memory can be reused
	// efficiently.
	//
	// HeapInuse 是正在使用的span的字节数
	//
	// in-use span 至少包含一个对象。这个span可以直接被其它有
	// 相同大小的对象直接使用。
	//
	// HeapInuse 减 HeapAlloc 可以用来评估专用于特定大小分类的
	// 内存量。这个是内存碎片的上限，但是它通常能you效的重用。
	HeapInuse uint64

	// HeapReleased is bytes of physical memory returned to the OS.
	//
	// This counts heap memory from idle spans that was returned
	// to the OS and has not yet been reacquired for the heap.
	//
	// HeapReleaased 是归还给OS的物理内存字节数.
	//
	// 它是空闲span中归还给OS，但是还没有被堆重用的内存。
	HeapReleased uint64

	// HeapObjects is the number of allocated heap objects.
	//
	// Like HeapAlloc, this increases as objects are allocated and
	// decreases as the heap is swept and unreachable objects are
	// freed.
	//
	// HeapObjects 是已经分配的堆对象的个数
	//
	// 类似于HeapAlloc， 它随着分配对象而增长，随着堆的清扫
	// 和不可达对象的释放而降低。
	HeapObjects uint64

	// Stack memory statistics.
	//
	// Stacks are not considered part of the heap, but the runtime
	// can reuse a span of heap memory for stack memory, and
	// vice-versa.
	//
	// 栈内存统计
	//
	// 栈不是堆的一部分，但是runtime可以重用一个堆内存span
	// 指向栈内存，反之亦然。

	// StackInuse is bytes in stack spans.
	//
	// In-use stack spans have at least one stack in them. These
	// spans can only be used for other stacks of the same size.
	//
	// There is no StackIdle because unused stack spans are
	// returned to the heap (and hence counted toward HeapIdle).
	//
	// StackInuse 是栈span的字节数
	//
	// 正在使用的栈span中至少有一个栈。这些span只有被有相同大小
	// 的其它栈所使用。
	//
	// 没有StackIdle,因为没有使用栈span会归还到堆（记录在HeapIdle中）
	StackInuse uint64

	// StackSys is bytes of stack memory obtained from the OS.
	//
	// StackSys is StackInuse, plus any memory obtained directly
	// from the OS for OS thread stacks (which should be minimal).
	//
	// StackSys 是从OS申请的栈内存字节数。
	//
	// StackSys 是 StackInuse 加上其OS线程堆栈的内存（这可能很小）
	StackSys uint64

	// Off-heap memory statistics.
	//
	// The following statistics measure runtime-internal
	// structures that are not allocated from heap memory (usually
	// because they are part of implementing the heap). Unlike
	// heap or stack memory, any memory allocated to these
	// structures is dedicated to these structures.
	//
	// These are primarily useful for debugging runtime memory
	// overheads.
	//
	//  堆外内存统计
	//
	// 以下统计从运行时内部结构，它们不会从堆中分配（通常它们是实现
	// 堆的一部分）。与堆或栈内存不同，分配给这些结构的内存专用于这些结构。
	//
	// 这些主要用于调试运行时内存开销。

	// MSpanInuse is bytes of allocated mspan structures.
	// MSpanInuse 是分配span结构体的字节数
	MSpanInuse uint64

	// MSpanSys is bytes of memory obtained from the OS for mspan
	// structures.
	// MSpanSys 是从OS获取后用做mspan的内存字节数
	MSpanSys uint64

	// MCacheInuse is bytes of allocated mcache structures.
	// MCacheInuse 是mcache结构体的字节数
	MCacheInuse uint64

	// MCacheSys is bytes of memory obtained from the OS for
	// mcache structures.
	// MCacheSys 是从OS获取，用作mcache结构体的内存字节数
	MCacheSys uint64

	// BuckHashSys is bytes of memory in profiling bucket hash tables.
	// BuckHashSys 是分析存储桶哈希表中的内存字节数。
	BuckHashSys uint64

	// GCSys is bytes of memory in garbage collection metadata.
	// GCSys 是存储垃圾收集元数据的内存字节数
	GCSys uint64

	// OtherSys is bytes of memory in miscellaneous off-heap
	// runtime allocations.
	// OtherSys 是各种堆外运行时分配中的内存字节。
	OtherSys uint64

	// Garbage collector statistics.
	// 垃圾回收统计

	// NextGC is the target heap size of the next GC cycle.
	//
	// The garbage collector's goal is to keep HeapAlloc ≤ NextGC.
	// At the end of each GC cycle, the target for the next cycle
	// is computed based on the amount of reachable data and the
	// value of GOGC.
	//
	// NextGC 是下一次GC循环的目标堆栈大小
	//
	// 垃圾回收的目标是保证HeapAlloc ≤ NextGC。
	// 在每次GC循环中，根据可达量和GOGC值计算下一个周期的目标。
	NextGC uint64

	// LastGC is the time the last garbage collection finished, as
	// nanoseconds since 1970 (the UNIX epoch).
	//
	// LastGC 是最后一次垃圾回收结束的时间，使用从1970年到现在的纳秒
	// (UNIX 纪元）
	LastGC uint64

	// PauseTotalNs is the cumulative nanoseconds in GC
	// stop-the-world pauses since the program started.
	//
	// During a stop-the-world pause, all goroutines are paused
	// and only the garbage collector can run.
	//
	// PauseTotalNs 是从程序运行开始，GC stop-the-world 的累积纳秒。
	//
	// 由于stop-the-world暂停，所有协程会暂停，只有垃圾回收可以运行。
	PauseTotalNs uint64

	// PauseNs is a circular buffer of recent GC stop-the-world
	// pause times in nanoseconds.
	//
	// The most recent pause is at PauseNs[(NumGC+255)%256]. In
	// general, PauseNs[N%256] records the time paused in the most
	// recent N%256th GC cycle. There may be multiple pauses per
	// GC cycle; this is the sum of all pauses during a cycle.
	//
	// PauseNs 是一个环形缓冲，记录最近的GC stop-the-world暂停时间
	// 单位是纳秒
	//
	// 最近的暂停是在PauseNs[(NumGC+255)%256]。PauseNs[N%256]记录
	// 在最近的 N%256 次的GC循环暂停时间。每次GC循环中可能会有多次停留。
	// 这是一个周期内所有暂停的总和。
	PauseNs [256]uint64

	// PauseEnd is a circular buffer of recent GC pause end times,
	// as nanoseconds since 1970 (the UNIX epoch).
	//
	// This buffer is filled the same way as PauseNs. There may be
	// multiple pauses per GC cycle; this records the end of the
	// last pause in a cycle.
	//
	// PauseEnd 是一个循环缓冲，它记录GC暂停的结束时间，使用
	// 从1970年到现在的纳秒（UNIX纪元）
	//
	// 它使用同PauseNs相同的方式进行填充。在每次GC循环中可能有
	// 多次暂停，它记录循环中最后一次的暂停时间。
	PauseEnd [256]uint64

	// NumGC is the number of completed GC cycles.
	// NumGC 是完成GC循环的次数
	NumGC uint32

	// NumForcedGC is the number of GC cycles that were forced by
	// the application calling the GC function.
	//
	// NumForcedGC 是应用程序调用GC函数的次数
	NumForcedGC uint32

	// GCCPUFraction is the fraction of this program's available
	// CPU time used by the GC since the program started.
	//
	// GCCPUFraction is expressed as a number between 0 and 1,
	// where 0 means GC has consumed none of this program's CPU. A
	// program's available CPU time is defined as the integral of
	// GOMAXPROCS since the program started. That is, if
	// GOMAXPROCS is 2 and a program has been running for 10
	// seconds, its "available CPU" is 20 seconds. GCCPUFraction
	// does not include CPU time used for write barrier activity.
	//
	// This is the same as the fraction of CPU reported by
	// GODEBUG=gctrace=1.
	//
	// GCCPUFraction 是从程序启动开始，GC占用整个程序CPU运行时间
	// 的占比。
	//
	// GCCPUFraction 是0到1之间的数，0表示GC没有消耗程序的CPU。
	// 一个程序的CPU可用时间定义为从程序启动以来GOMAXPROCS 的
	// 积分。如果GOMAXPROCS是2，程序已经运行了10秒，则可用CPU
	// 为20秒。GCCPUFraction 不包含用于写屏障的CPU时间。
	//
	// 这与 GODEBUG=gctrace=1 报告的分数相同
	GCCPUFraction float64

	// EnableGC indicates that GC is enabled. It is always true,
	// even if GOGC=off.
	// EnableGC 表示GC是启用的，它总是true，即使GOGC=off
	EnableGC bool

	// DebugGC is currently unused.
	// DebugGC 当前没有使用
	DebugGC bool

	// BySize reports per-size class allocation statistics.
	//
	// BySize[N] gives statistics for allocations of size S where
	// BySize[N-1].Size < S ≤ BySize[N].Size.
	//
	// This does not report allocations larger than BySize[60].Size.
	//
	// BySize 表示每种size-class分配的统计
	//
	// BySize[N] 给出大小为S 的分配统计，其中
	// BySize[N-1].Size < S ≤ BySize[N].Size
	//
	// 此处没有报告超过BySize[60].Size的分配统计
	BySize [61]struct {
		// Size is the maximum byte size of an object in this
		// size class.
		// Size 在这个size-class中的最大字节大小
		Size uint32

		// Mallocs is the cumulative count of heap objects
		// allocated in this size class. The cumulative bytes
		// of allocation is Size*Mallocs. The number of live
		// objects in this size class is Mallocs - Frees.
		//
		// Mallocs 是size class的堆栈对象的累积分配数。
		// 分配的累积自己数为 Size * Mallocs。这个size class
		// 中的存活对象数据是 Malloc-Frees
		Mallocs uint64

		// Frees is the cumulative count of heap objects freed
		// in this size class.
		// Frees 是这个size-class的累积释放对象数。
		Frees uint64
	}
}

// Size of the trailing by_size array differs between mstats and MemStats,
// and all data after by_size is local to runtime, not exported.
// NumSizeClasses was changed, but we cannot change MemStats because of backward compatibility.
// sizeof_C_MStats is the size of the prefix of mstats that
// corresponds to MemStats. It should match Sizeof(MemStats{}).
var sizeof_C_MStats = unsafe.Offsetof(memstats.by_size) + 61*unsafe.Sizeof(memstats.by_size[0])

func init() {
	var memStats MemStats
	if sizeof_C_MStats != unsafe.Sizeof(memStats) {
		println(sizeof_C_MStats, unsafe.Sizeof(memStats))
		throw("MStats vs MemStatsType size mismatch")
	}

	if unsafe.Offsetof(memstats.heap_live)%8 != 0 {
		println(unsafe.Offsetof(memstats.heap_live))
		throw("memstats.heap_live not aligned to 8 bytes")
	}
}

// ReadMemStats populates m with memory allocator statistics.
//
// The returned memory allocator statistics are up to date as of the
// call to ReadMemStats. This is in contrast with a heap profile,
// which is a snapshot as of the most recently completed garbage
// collection cycle.
//
<<<<<<< HEAD
// ReadMemStats 使用内存分配器统计信息填充m。
//
// 从 ReadMemStats 调用开始，返回的内存分配器统计的最新的信息。
// 这与堆分析形成对比，堆分析是最近完成的垃圾收集周期的快照。
=======
// ReadMemStats 使用内存分配器统计信息填充 m。
//
// 从 ReadMemStats 调用开始，返回的内存分配器统计信息是最新的。
// 这与heap profile 形成对照，heap profile 是最近完成的垃圾收集周期的快照。
>>>>>>> 5c0f1a33
func ReadMemStats(m *MemStats) {
	stopTheWorld("read mem stats")

	systemstack(func() {
		readmemstats_m(m)
	})

	startTheWorld()
}

func readmemstats_m(stats *MemStats) {
	updatememstats()

	// The size of the trailing by_size array differs between
	// mstats and MemStats. NumSizeClasses was changed, but we
	// cannot change MemStats because of backward compatibility.
	memmove(unsafe.Pointer(stats), unsafe.Pointer(&memstats), sizeof_C_MStats)

	// memstats.stacks_sys is only memory mapped directly for OS stacks.
	// Add in heap-allocated stack memory for user consumption.
	stats.StackSys += stats.StackInuse
}

//go:linkname readGCStats runtime/debug.readGCStats
func readGCStats(pauses *[]uint64) {
	systemstack(func() {
		readGCStats_m(pauses)
	})
}

func readGCStats_m(pauses *[]uint64) {
	p := *pauses
	// Calling code in runtime/debug should make the slice large enough.
	if cap(p) < len(memstats.pause_ns)+3 {
		throw("short slice passed to readGCStats")
	}

	// Pass back: pauses, pause ends, last gc (absolute time), number of gc, total pause ns.
	lock(&mheap_.lock)

	n := memstats.numgc
	if n > uint32(len(memstats.pause_ns)) {
		n = uint32(len(memstats.pause_ns))
	}

	// The pause buffer is circular. The most recent pause is at
	// pause_ns[(numgc-1)%len(pause_ns)], and then backward
	// from there to go back farther in time. We deliver the times
	// most recent first (in p[0]).
	p = p[:cap(p)]
	for i := uint32(0); i < n; i++ {
		j := (memstats.numgc - 1 - i) % uint32(len(memstats.pause_ns))
		p[i] = memstats.pause_ns[j]
		p[n+i] = memstats.pause_end[j]
	}

	p[n+n] = memstats.last_gc_unix
	p[n+n+1] = uint64(memstats.numgc)
	p[n+n+2] = memstats.pause_total_ns
	unlock(&mheap_.lock)
	*pauses = p[:n+n+3]
}

//go:nowritebarrier
func updatememstats() {
	memstats.mcache_inuse = uint64(mheap_.cachealloc.inuse)
	memstats.mspan_inuse = uint64(mheap_.spanalloc.inuse)
	memstats.sys = memstats.heap_sys + memstats.stacks_sys + memstats.mspan_sys +
		memstats.mcache_sys + memstats.buckhash_sys + memstats.gc_sys + memstats.other_sys

	// We also count stacks_inuse as sys memory.
	// +-? sys已经包含memstats.stacks_sys，为什么还要加memstats.stacks_inuse ？
	memstats.sys += memstats.stacks_inuse

	// Calculate memory allocator stats.
	// During program execution we only count number of frees and amount of freed memory.
	// Current number of alive object in the heap and amount of alive heap memory
	// are calculated by scanning all spans.
	// Total number of mallocs is calculated as number of frees plus number of alive objects.
	// Similarly, total amount of allocated memory is calculated as amount of freed memory
	// plus amount of alive heap memory.
	//
	// 计算内存分配器统计信息。
	// 在程序执行期间，我们只计算释放的数量和释放的内存量。
	// 通过扫描所有 span , 计算堆中当前活动对象的数量和活动堆内存的数量。
	// malloc 的对象总数是空闲对象加上活跃对象。
	// 类似地，分配的内存总量是释放的内存量加上活动堆内存量。
	memstats.alloc = 0
	memstats.total_alloc = 0
	memstats.nmalloc = 0
	memstats.nfree = 0
	for i := 0; i < len(memstats.by_size); i++ {
		memstats.by_size[i].nmalloc = 0
		memstats.by_size[i].nfree = 0
	}

	// Flush MCache's to MCentral.
	systemstack(flushallmcaches)

	// Aggregate local stats.
	cachestats()

	// Collect allocation stats. This is safe and consistent
	// because the world is stopped.
	var smallFree, totalAlloc, totalFree uint64
	// Collect per-spanclass stats.
	for spc := range mheap_.central {
		// The mcaches are now empty, so mcentral stats are
		// up-to-date.
		c := &mheap_.central[spc].mcentral
		memstats.nmalloc += c.nmalloc
		i := spanClass(spc).sizeclass()
		memstats.by_size[i].nmalloc += c.nmalloc
		totalAlloc += c.nmalloc * uint64(class_to_size[i])
	}
	// Collect per-sizeclass stats.
	for i := 0; i < _NumSizeClasses; i++ {
		if i == 0 {
			memstats.nmalloc += mheap_.nlargealloc
			totalAlloc += mheap_.largealloc
			totalFree += mheap_.largefree
			memstats.nfree += mheap_.nlargefree
			continue
		}

		// The mcache stats have been flushed to mheap_.
		memstats.nfree += mheap_.nsmallfree[i]
		memstats.by_size[i].nfree = mheap_.nsmallfree[i]
		smallFree += mheap_.nsmallfree[i] * uint64(class_to_size[i])
	}
	totalFree += smallFree

	memstats.nfree += memstats.tinyallocs
	memstats.nmalloc += memstats.tinyallocs

	// Calculate derived stats.
	memstats.total_alloc = totalAlloc
	memstats.alloc = totalAlloc - totalFree
	memstats.heap_alloc = memstats.alloc
	memstats.heap_objects = memstats.nmalloc - memstats.nfree
}

//go:nowritebarrier
func cachestats() {
	for _, p := range &allp {
		if p == nil {
			break
		}
		c := p.mcache
		if c == nil {
			continue
		}
		purgecachedstats(c)
	}
}

// flushmcache flushes the mcache of allp[i].
//
// The world must be stopped.
//
//go:nowritebarrier
func flushmcache(i int) {
	p := allp[i]
	if p == nil {
		return
	}
	c := p.mcache
	if c == nil {
		return
	}
	c.releaseAll()
	stackcache_clear(c)
}

// flushallmcaches flushes the mcaches of all Ps.
//
// The world must be stopped.
//
//go:nowritebarrier
func flushallmcaches() {
	for i := 0; i < int(gomaxprocs); i++ {
		flushmcache(i)
	}
}

//go:nosplit
func purgecachedstats(c *mcache) {
	// Protected by either heap or GC lock.
	h := &mheap_
	memstats.heap_scan += uint64(c.local_scan)
	c.local_scan = 0
	memstats.tinyallocs += uint64(c.local_tinyallocs)
	c.local_tinyallocs = 0
	memstats.nlookup += uint64(c.local_nlookup)
	c.local_nlookup = 0
	h.largefree += uint64(c.local_largefree)
	c.local_largefree = 0
	h.nlargefree += uint64(c.local_nlargefree)
	c.local_nlargefree = 0
	for i := 0; i < len(c.local_nsmallfree); i++ {
		h.nsmallfree[i] += uint64(c.local_nsmallfree[i])
		c.local_nsmallfree[i] = 0
	}
}

// Atomically increases a given *system* memory stat. We are counting on this
// stat never overflowing a uintptr, so this function must only be used for
// system memory stats.
//
// The current implementation for little endian architectures is based on
// xadduintptr(), which is less than ideal: xadd64() should really be used.
// Using xadduintptr() is a stop-gap solution until arm supports xadd64() that
// doesn't use locks.  (Locks are a problem as they require a valid G, which
// restricts their useability.)
//
// A side-effect of using xadduintptr() is that we need to check for
// overflow errors.
//go:nosplit
func mSysStatInc(sysStat *uint64, n uintptr) {
	if sys.BigEndian != 0 {
		atomic.Xadd64(sysStat, int64(n))
		return
	}
	if val := atomic.Xadduintptr((*uintptr)(unsafe.Pointer(sysStat)), n); val < n {
		print("runtime: stat overflow: val ", val, ", n ", n, "\n")
		exit(2)
	}
}

// Atomically decreases a given *system* memory stat. Same comments as
// mSysStatInc apply.
//go:nosplit
func mSysStatDec(sysStat *uint64, n uintptr) {
	if sys.BigEndian != 0 {
		atomic.Xadd64(sysStat, -int64(n))
		return
	}
	if val := atomic.Xadduintptr((*uintptr)(unsafe.Pointer(sysStat)), uintptr(-int64(n))); val+n < n {
		print("runtime: stat underflow: val ", val, ", n ", n, "\n")
		exit(2)
	}
}<|MERGE_RESOLUTION|>--- conflicted
+++ resolved
@@ -629,17 +629,10 @@
 // which is a snapshot as of the most recently completed garbage
 // collection cycle.
 //
-<<<<<<< HEAD
-// ReadMemStats 使用内存分配器统计信息填充m。
-//
-// 从 ReadMemStats 调用开始，返回的内存分配器统计的最新的信息。
-// 这与堆分析形成对比，堆分析是最近完成的垃圾收集周期的快照。
-=======
 // ReadMemStats 使用内存分配器统计信息填充 m。
 //
 // 从 ReadMemStats 调用开始，返回的内存分配器统计信息是最新的。
 // 这与heap profile 形成对照，heap profile 是最近完成的垃圾收集周期的快照。
->>>>>>> 5c0f1a33
 func ReadMemStats(m *MemStats) {
 	stopTheWorld("read mem stats")
 
