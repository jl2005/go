// Copyright 2015 The Go Authors. All rights reserved.
// Use of this source code is governed by a BSD-style
// license that can be found in the LICENSE file.

// Simplifications that apply to all backend architectures. As an example, this
// Go source code
//
// y := 0 * x
//
// can be translated into y := 0 without losing any information, which saves a
// pointless multiplication instruction. Other .rules files in this directory
// (for example AMD64.rules) contain rules specific to the architecture in the
// filename. The rules here apply to every architecture.
//
// The code for parsing this file lives in rulegen.go; this file generates
// ssa/rewritegeneric.go.

// values are specified using the following format:
// (op <type> [auxint] {aux} arg0 arg1 ...)
// the type, aux, and auxint fields are optional
// on the matching side
//  - the type, aux, and auxint fields must match if they are specified.
//  - the first occurrence of a variable defines that variable.  Subsequent
//    uses must match (be == to) the first use.
//  - v is defined to be the value matched.
//  - an additional conditional can be provided after the match pattern with "&&".
// on the generated side
//  - the type of the top-level expression is the same as the one on the left-hand side.
//  - the type of any subexpressions must be specified explicitly (or
//    be specified in the op's type field).
//  - auxint will be 0 if not specified.
//  - aux will be nil if not specified.

// blocks are specified using the following format:
// (kind controlvalue succ0 succ1 ...)
// controlvalue must be "nil" or a value expression
// succ* fields must be variables
// For now, the generated successors must be a permutation of the matched successors.

// constant folding
(Trunc16to8  (Const16  [c])) -> (Const8   [int64(int8(c))])
(Trunc32to8  (Const32  [c])) -> (Const8   [int64(int8(c))])
(Trunc32to16 (Const32  [c])) -> (Const16  [int64(int16(c))])
(Trunc64to8  (Const64  [c])) -> (Const8   [int64(int8(c))])
(Trunc64to16 (Const64  [c])) -> (Const16  [int64(int16(c))])
(Trunc64to32 (Const64  [c])) -> (Const32  [int64(int32(c))])
(Cvt64Fto32F (Const64F [c])) -> (Const32F [f2i(float64(i2f32(c)))])
(Cvt32Fto64F (Const32F [c])) -> (Const64F [c]) // c is already a 64 bit float
(Cvt32to32F  (Const32  [c])) -> (Const32F [f2i(float64(float32(int32(c))))])
(Cvt32to64F  (Const32  [c])) -> (Const64F [f2i(float64(int32(c)))])
(Cvt64to32F  (Const64  [c])) -> (Const32F [f2i(float64(float32(c)))])
(Cvt64to64F  (Const64  [c])) -> (Const64F [f2i(float64(c))])
(Cvt32Fto32  (Const32F [c])) -> (Const32  [int64(int32(i2f(c)))])
(Cvt32Fto64  (Const32F [c])) -> (Const64  [int64(i2f(c))])
(Cvt64Fto32  (Const64F [c])) -> (Const32  [int64(int32(i2f(c)))])
(Cvt64Fto64  (Const64F [c])) -> (Const64  [int64(i2f(c))])
(Round32F x:(Const32F)) -> x
(Round64F x:(Const64F)) -> x

(Trunc16to8  (ZeroExt8to16  x)) -> x
(Trunc32to8  (ZeroExt8to32  x)) -> x
(Trunc32to16 (ZeroExt8to32  x)) -> (ZeroExt8to16  x)
(Trunc32to16 (ZeroExt16to32 x)) -> x
(Trunc64to8  (ZeroExt8to64  x)) -> x
(Trunc64to16 (ZeroExt8to64  x)) -> (ZeroExt8to16  x)
(Trunc64to16 (ZeroExt16to64 x)) -> x
(Trunc64to32 (ZeroExt8to64  x)) -> (ZeroExt8to32  x)
(Trunc64to32 (ZeroExt16to64 x)) -> (ZeroExt16to32 x)
(Trunc64to32 (ZeroExt32to64 x)) -> x
(Trunc16to8  (SignExt8to16  x)) -> x
(Trunc32to8  (SignExt8to32  x)) -> x
(Trunc32to16 (SignExt8to32  x)) -> (SignExt8to16  x)
(Trunc32to16 (SignExt16to32 x)) -> x
(Trunc64to8  (SignExt8to64  x)) -> x
(Trunc64to16 (SignExt8to64  x)) -> (SignExt8to16  x)
(Trunc64to16 (SignExt16to64 x)) -> x
(Trunc64to32 (SignExt8to64  x)) -> (SignExt8to32  x)
(Trunc64to32 (SignExt16to64 x)) -> (SignExt16to32 x)
(Trunc64to32 (SignExt32to64 x)) -> x

(ZeroExt8to16  (Const8  [c])) -> (Const16 [int64( uint8(c))])
(ZeroExt8to32  (Const8  [c])) -> (Const32 [int64( uint8(c))])
(ZeroExt8to64  (Const8  [c])) -> (Const64 [int64( uint8(c))])
(ZeroExt16to32 (Const16 [c])) -> (Const32 [int64(uint16(c))])
(ZeroExt16to64 (Const16 [c])) -> (Const64 [int64(uint16(c))])
(ZeroExt32to64 (Const32 [c])) -> (Const64 [int64(uint32(c))])
(SignExt8to16  (Const8  [c])) -> (Const16 [int64(  int8(c))])
(SignExt8to32  (Const8  [c])) -> (Const32 [int64(  int8(c))])
(SignExt8to64  (Const8  [c])) -> (Const64 [int64(  int8(c))])
(SignExt16to32 (Const16 [c])) -> (Const32 [int64( int16(c))])
(SignExt16to64 (Const16 [c])) -> (Const64 [int64( int16(c))])
(SignExt32to64 (Const32 [c])) -> (Const64 [int64( int32(c))])

(Neg8   (Const8   [c])) -> (Const8   [int64( -int8(c))])
(Neg16  (Const16  [c])) -> (Const16  [int64(-int16(c))])
(Neg32  (Const32  [c])) -> (Const32  [int64(-int32(c))])
(Neg64  (Const64  [c])) -> (Const64  [-c])
(Neg32F (Const32F [c])) && i2f(c) != 0 -> (Const32F [f2i(-i2f(c))])
(Neg64F (Const64F [c])) && i2f(c) != 0 -> (Const64F [f2i(-i2f(c))])

(Add8   (Const8 [c])   (Const8 [d]))   -> (Const8  [int64(int8(c+d))])
(Add16  (Const16 [c])  (Const16 [d]))  -> (Const16 [int64(int16(c+d))])
(Add32  (Const32 [c])  (Const32 [d]))  -> (Const32 [int64(int32(c+d))])
(Add64  (Const64 [c])  (Const64 [d]))  -> (Const64 [c+d])
(Add32F (Const32F [c]) (Const32F [d])) ->
        (Const32F [f2i(float64(i2f32(c) + i2f32(d)))]) // ensure we combine the operands with 32 bit precision
(Add64F (Const64F [c]) (Const64F [d])) -> (Const64F [f2i(i2f(c) + i2f(d))])
(AddPtr <t> x (Const64 [c])) -> (OffPtr <t> x [c])
(AddPtr <t> x (Const32 [c])) -> (OffPtr <t> x [c])

(Sub8   (Const8 [c]) (Const8 [d]))     -> (Const8 [int64(int8(c-d))])
(Sub16  (Const16 [c]) (Const16 [d]))   -> (Const16 [int64(int16(c-d))])
(Sub32  (Const32 [c]) (Const32 [d]))   -> (Const32 [int64(int32(c-d))])
(Sub64  (Const64 [c]) (Const64 [d]))   -> (Const64 [c-d])
(Sub32F (Const32F [c]) (Const32F [d])) ->
        (Const32F [f2i(float64(i2f32(c) - i2f32(d)))])
(Sub64F (Const64F [c]) (Const64F [d])) -> (Const64F [f2i(i2f(c) - i2f(d))])

(Mul8   (Const8 [c])   (Const8 [d]))   -> (Const8  [int64(int8(c*d))])
(Mul16  (Const16 [c])  (Const16 [d]))  -> (Const16 [int64(int16(c*d))])
(Mul32  (Const32 [c])  (Const32 [d]))  -> (Const32 [int64(int32(c*d))])
(Mul64  (Const64 [c])  (Const64 [d]))  -> (Const64 [c*d])
(Mul32F (Const32F [c]) (Const32F [d])) ->
        (Const32F [f2i(float64(i2f32(c) * i2f32(d)))])
(Mul64F (Const64F [c]) (Const64F [d])) -> (Const64F [f2i(i2f(c) * i2f(d))])

(And8   (Const8 [c])   (Const8 [d]))   -> (Const8  [int64(int8(c&d))])
(And16  (Const16 [c])  (Const16 [d]))  -> (Const16 [int64(int16(c&d))])
(And32  (Const32 [c])  (Const32 [d]))  -> (Const32 [int64(int32(c&d))])
(And64  (Const64 [c])  (Const64 [d]))  -> (Const64 [c&d])

(Or8   (Const8 [c])   (Const8 [d]))   -> (Const8  [int64(int8(c|d))])
(Or16  (Const16 [c])  (Const16 [d]))  -> (Const16 [int64(int16(c|d))])
(Or32  (Const32 [c])  (Const32 [d]))  -> (Const32 [int64(int32(c|d))])
(Or64  (Const64 [c])  (Const64 [d]))  -> (Const64 [c|d])

(Xor8   (Const8 [c])   (Const8 [d]))   -> (Const8  [int64(int8(c^d))])
(Xor16  (Const16 [c])  (Const16 [d]))  -> (Const16 [int64(int16(c^d))])
(Xor32  (Const32 [c])  (Const32 [d]))  -> (Const32 [int64(int32(c^d))])
(Xor64  (Const64 [c])  (Const64 [d]))  -> (Const64 [c^d])

(Div8   (Const8  [c])  (Const8  [d])) && d != 0 -> (Const8  [int64(int8(c)/int8(d))])
(Div16  (Const16 [c])  (Const16 [d])) && d != 0 -> (Const16 [int64(int16(c)/int16(d))])
(Div32  (Const32 [c])  (Const32 [d])) && d != 0 -> (Const32 [int64(int32(c)/int32(d))])
(Div64  (Const64 [c])  (Const64 [d])) && d != 0 -> (Const64 [c/d])
(Div8u  (Const8  [c])  (Const8  [d])) && d != 0 -> (Const8  [int64(int8(uint8(c)/uint8(d)))])
(Div16u (Const16 [c])  (Const16 [d])) && d != 0 -> (Const16 [int64(int16(uint16(c)/uint16(d)))])
(Div32u (Const32 [c])  (Const32 [d])) && d != 0 -> (Const32 [int64(int32(uint32(c)/uint32(d)))])
(Div64u (Const64 [c])  (Const64 [d])) && d != 0 -> (Const64 [int64(uint64(c)/uint64(d))])
(Div32F (Const32F [c]) (Const32F [d])) -> (Const32F [f2i(float64(i2f32(c) / i2f32(d)))])
(Div64F (Const64F [c]) (Const64F [d])) -> (Const64F [f2i(i2f(c) / i2f(d))])

// Convert x * 1 to x.
(Mul8  (Const8  [1]) x) -> x
(Mul16 (Const16 [1]) x) -> x
(Mul32 (Const32 [1]) x) -> x
(Mul64 (Const64 [1]) x) -> x

// Convert x * -1 to -x.
(Mul8  (Const8  [-1]) x) -> (Neg8  x)
(Mul16 (Const16 [-1]) x) -> (Neg16 x)
(Mul32 (Const32 [-1]) x) -> (Neg32 x)
(Mul64 (Const64 [-1]) x) -> (Neg64 x)

// Convert multiplication by a power of two to a shift.
(Mul8  <t> n (Const8  [c])) && isPowerOfTwo(c) -> (Lsh8x64  <t> n (Const64 <typ.UInt64> [log2(c)]))
(Mul16 <t> n (Const16 [c])) && isPowerOfTwo(c) -> (Lsh16x64 <t> n (Const64 <typ.UInt64> [log2(c)]))
(Mul32 <t> n (Const32 [c])) && isPowerOfTwo(c) -> (Lsh32x64 <t> n (Const64 <typ.UInt64> [log2(c)]))
(Mul64 <t> n (Const64 [c])) && isPowerOfTwo(c) -> (Lsh64x64 <t> n (Const64 <typ.UInt64> [log2(c)]))
(Mul8  <t> n (Const8  [c])) && t.IsSigned() && isPowerOfTwo(-c) -> (Neg8  (Lsh8x64  <t> n (Const64 <typ.UInt64> [log2(-c)])))
(Mul16 <t> n (Const16 [c])) && t.IsSigned() && isPowerOfTwo(-c) -> (Neg16 (Lsh16x64 <t> n (Const64 <typ.UInt64> [log2(-c)])))
(Mul32 <t> n (Const32 [c])) && t.IsSigned() && isPowerOfTwo(-c) -> (Neg32 (Lsh32x64 <t> n (Const64 <typ.UInt64> [log2(-c)])))
(Mul64 <t> n (Const64 [c])) && t.IsSigned() && isPowerOfTwo(-c) -> (Neg64 (Lsh64x64 <t> n (Const64 <typ.UInt64> [log2(-c)])))

(Mod8  (Const8  [c]) (Const8  [d])) && d != 0 -> (Const8  [int64(int8(c % d))])
(Mod16 (Const16 [c]) (Const16 [d])) && d != 0 -> (Const16 [int64(int16(c % d))])
(Mod32 (Const32 [c]) (Const32 [d])) && d != 0 -> (Const32 [int64(int32(c % d))])
(Mod64 (Const64 [c]) (Const64 [d])) && d != 0 -> (Const64 [c % d])

(Mod8u  (Const8 [c])  (Const8  [d])) && d != 0 -> (Const8  [int64(uint8(c) % uint8(d))])
(Mod16u (Const16 [c]) (Const16 [d])) && d != 0 -> (Const16 [int64(uint16(c) % uint16(d))])
(Mod32u (Const32 [c]) (Const32 [d])) && d != 0 -> (Const32 [int64(uint32(c) % uint32(d))])
(Mod64u (Const64 [c]) (Const64 [d])) && d != 0 -> (Const64 [int64(uint64(c) % uint64(d))])

(Lsh64x64  (Const64 [c]) (Const64 [d])) -> (Const64 [c << uint64(d)])
(Rsh64x64  (Const64 [c]) (Const64 [d])) -> (Const64 [c >> uint64(d)])
(Rsh64Ux64 (Const64 [c]) (Const64 [d])) -> (Const64 [int64(uint64(c) >> uint64(d))])
(Lsh32x64  (Const32 [c]) (Const64 [d])) -> (Const32 [int64(int32(c) << uint64(d))])
(Rsh32x64  (Const32 [c]) (Const64 [d])) -> (Const32 [int64(int32(c) >> uint64(d))])
(Rsh32Ux64 (Const32 [c]) (Const64 [d])) -> (Const32 [int64(int32(uint32(c) >> uint64(d)))])
(Lsh16x64  (Const16 [c]) (Const64 [d])) -> (Const16 [int64(int16(c) << uint64(d))])
(Rsh16x64  (Const16 [c]) (Const64 [d])) -> (Const16 [int64(int16(c) >> uint64(d))])
(Rsh16Ux64 (Const16 [c]) (Const64 [d])) -> (Const16 [int64(int16(uint16(c) >> uint64(d)))])
(Lsh8x64   (Const8  [c]) (Const64 [d])) -> (Const8  [int64(int8(c) << uint64(d))])
(Rsh8x64   (Const8  [c]) (Const64 [d])) -> (Const8  [int64(int8(c) >> uint64(d))])
(Rsh8Ux64  (Const8  [c]) (Const64 [d])) -> (Const8  [int64(int8(uint8(c) >> uint64(d)))])

// Fold IsInBounds when the range of the index cannot exceed the limit.
(IsInBounds (ZeroExt8to32  _) (Const32 [c])) && (1 << 8)  <= c -> (ConstBool [1])
(IsInBounds (ZeroExt8to64  _) (Const64 [c])) && (1 << 8)  <= c -> (ConstBool [1])
(IsInBounds (ZeroExt16to32 _) (Const32 [c])) && (1 << 16) <= c -> (ConstBool [1])
(IsInBounds (ZeroExt16to64 _) (Const64 [c])) && (1 << 16) <= c -> (ConstBool [1])
(IsInBounds x x) -> (ConstBool [0])
(IsInBounds                (And8  (Const8  [c]) _)  (Const8  [d])) && 0 <= c && c < d -> (ConstBool [1])
(IsInBounds (ZeroExt8to16  (And8  (Const8  [c]) _)) (Const16 [d])) && 0 <= c && c < d -> (ConstBool [1])
(IsInBounds (ZeroExt8to32  (And8  (Const8  [c]) _)) (Const32 [d])) && 0 <= c && c < d -> (ConstBool [1])
(IsInBounds (ZeroExt8to64  (And8  (Const8  [c]) _)) (Const64 [d])) && 0 <= c && c < d -> (ConstBool [1])
(IsInBounds                (And16 (Const16 [c]) _)  (Const16 [d])) && 0 <= c && c < d -> (ConstBool [1])
(IsInBounds (ZeroExt16to32 (And16 (Const16 [c]) _)) (Const32 [d])) && 0 <= c && c < d -> (ConstBool [1])
(IsInBounds (ZeroExt16to64 (And16 (Const16 [c]) _)) (Const64 [d])) && 0 <= c && c < d -> (ConstBool [1])
(IsInBounds                (And32 (Const32 [c]) _)  (Const32 [d])) && 0 <= c && c < d -> (ConstBool [1])
(IsInBounds (ZeroExt32to64 (And32 (Const32 [c]) _)) (Const64 [d])) && 0 <= c && c < d -> (ConstBool [1])
(IsInBounds                (And64 (Const64 [c]) _)  (Const64 [d])) && 0 <= c && c < d -> (ConstBool [1])
(IsInBounds (Const32 [c]) (Const32 [d])) -> (ConstBool [b2i(0 <= c && c < d)])
(IsInBounds (Const64 [c]) (Const64 [d])) -> (ConstBool [b2i(0 <= c && c < d)])
// (Mod64u x y) is always between 0 (inclusive) and y (exclusive).
(IsInBounds (Mod32u _ y) y) -> (ConstBool [1])
(IsInBounds (Mod64u _ y) y) -> (ConstBool [1])
// Right shifting a unsigned number limits its value.
(IsInBounds (ZeroExt8to64  (Rsh8Ux64  _ (Const64 [c]))) (Const64 [d])) && 0 < c && c <  8 && 1<<uint( 8-c)-1 < d -> (ConstBool [1])
(IsInBounds (ZeroExt8to32  (Rsh8Ux64  _ (Const64 [c]))) (Const32 [d])) && 0 < c && c <  8 && 1<<uint( 8-c)-1 < d -> (ConstBool [1])
(IsInBounds (ZeroExt8to16  (Rsh8Ux64  _ (Const64 [c]))) (Const16 [d])) && 0 < c && c <  8 && 1<<uint( 8-c)-1 < d -> (ConstBool [1])
(IsInBounds                (Rsh8Ux64  _ (Const64 [c]))  (Const64 [d])) && 0 < c && c <  8 && 1<<uint( 8-c)-1 < d -> (ConstBool [1])
(IsInBounds (ZeroExt16to64 (Rsh16Ux64 _ (Const64 [c]))) (Const64 [d])) && 0 < c && c < 16 && 1<<uint(16-c)-1 < d -> (ConstBool [1])
(IsInBounds (ZeroExt16to32 (Rsh16Ux64 _ (Const64 [c]))) (Const64 [d])) && 0 < c && c < 16 && 1<<uint(16-c)-1 < d -> (ConstBool [1])
(IsInBounds                (Rsh16Ux64 _ (Const64 [c]))  (Const64 [d])) && 0 < c && c < 16 && 1<<uint(16-c)-1 < d -> (ConstBool [1])
(IsInBounds (ZeroExt32to64 (Rsh32Ux64 _ (Const64 [c]))) (Const64 [d])) && 0 < c && c < 32 && 1<<uint(32-c)-1 < d -> (ConstBool [1])
(IsInBounds                (Rsh32Ux64 _ (Const64 [c]))  (Const64 [d])) && 0 < c && c < 32 && 1<<uint(32-c)-1 < d -> (ConstBool [1])
(IsInBounds                (Rsh64Ux64 _ (Const64 [c]))  (Const64 [d])) && 0 < c && c < 64 && 1<<uint(64-c)-1 < d -> (ConstBool [1])

(IsSliceInBounds x x) -> (ConstBool [1])
(IsSliceInBounds (And32 (Const32 [c]) _) (Const32 [d])) && 0 <= c && c <= d -> (ConstBool [1])
(IsSliceInBounds (And64 (Const64 [c]) _) (Const64 [d])) && 0 <= c && c <= d -> (ConstBool [1])
(IsSliceInBounds (Const32 [0]) _) -> (ConstBool [1])
(IsSliceInBounds (Const64 [0]) _) -> (ConstBool [1])
(IsSliceInBounds (Const32 [c]) (Const32 [d])) -> (ConstBool [b2i(0 <= c && c <= d)])
(IsSliceInBounds (Const64 [c]) (Const64 [d])) -> (ConstBool [b2i(0 <= c && c <= d)])
(IsSliceInBounds (SliceLen x) (SliceCap x)) -> (ConstBool [1])

(Eq64 x x) -> (ConstBool [1])
(Eq32 x x) -> (ConstBool [1])
(Eq16 x x) -> (ConstBool [1])
(Eq8  x x) -> (ConstBool [1])
(EqB (ConstBool [c]) (ConstBool [d])) -> (ConstBool [b2i(c == d)])
(EqB (ConstBool [0]) x) -> (Not x)
(EqB (ConstBool [1]) x) -> x

(Neq64 x x) -> (ConstBool [0])
(Neq32 x x) -> (ConstBool [0])
(Neq16 x x) -> (ConstBool [0])
(Neq8  x x) -> (ConstBool [0])
(NeqB (ConstBool [c]) (ConstBool [d])) -> (ConstBool [b2i(c != d)])
(NeqB (ConstBool [0]) x) -> x
(NeqB (ConstBool [1]) x) -> (Not x)
(NeqB (Not x) (Not y)) -> (NeqB x y)

(Eq64 (Const64 <t> [c]) (Add64 (Const64 <t> [d]) x)) -> (Eq64 (Const64 <t> [c-d]) x)
(Eq32 (Const32 <t> [c]) (Add32 (Const32 <t> [d]) x)) -> (Eq32 (Const32 <t> [int64(int32(c-d))]) x)
(Eq16 (Const16 <t> [c]) (Add16 (Const16 <t> [d]) x)) -> (Eq16 (Const16 <t> [int64(int16(c-d))]) x)
(Eq8  (Const8  <t> [c]) (Add8  (Const8  <t> [d]) x)) -> (Eq8  (Const8 <t> [int64(int8(c-d))]) x)

(Neq64 (Const64 <t> [c]) (Add64 (Const64 <t> [d]) x)) -> (Neq64 (Const64 <t> [c-d]) x)
(Neq32 (Const32 <t> [c]) (Add32 (Const32 <t> [d]) x)) -> (Neq32 (Const32 <t> [int64(int32(c-d))]) x)
(Neq16 (Const16 <t> [c]) (Add16 (Const16 <t> [d]) x)) -> (Neq16 (Const16 <t> [int64(int16(c-d))]) x)
(Neq8  (Const8  <t> [c]) (Add8  (Const8  <t> [d]) x)) -> (Neq8 (Const8 <t> [int64(int8(c-d))]) x)

// Canonicalize x-const to x+(-const)
(Sub64 x (Const64 <t> [c])) && x.Op != OpConst64 -> (Add64 (Const64 <t> [-c]) x)
(Sub32 x (Const32 <t> [c])) && x.Op != OpConst32 -> (Add32 (Const32 <t> [int64(int32(-c))]) x)
(Sub16 x (Const16 <t> [c])) && x.Op != OpConst16 -> (Add16 (Const16 <t> [int64(int16(-c))]) x)
(Sub8  x (Const8  <t> [c])) && x.Op != OpConst8  -> (Add8  (Const8  <t> [int64(int8(-c))]) x)

// fold negation into comparison operators
(Not (Eq64 x y)) -> (Neq64 x y)
(Not (Eq32 x y)) -> (Neq32 x y)
(Not (Eq16 x y)) -> (Neq16 x y)
(Not (Eq8  x y)) -> (Neq8  x y)
(Not (EqB  x y)) -> (NeqB  x y)

(Not (Neq64 x y)) -> (Eq64 x y)
(Not (Neq32 x y)) -> (Eq32 x y)
(Not (Neq16 x y)) -> (Eq16 x y)
(Not (Neq8  x y)) -> (Eq8  x y)
(Not (NeqB  x y)) -> (EqB  x y)

(Not (Greater64 x y)) -> (Leq64 x y)
(Not (Greater32 x y)) -> (Leq32 x y)
(Not (Greater16 x y)) -> (Leq16 x y)
(Not (Greater8  x y)) -> (Leq8  x y)

(Not (Greater64U x y)) -> (Leq64U x y)
(Not (Greater32U x y)) -> (Leq32U x y)
(Not (Greater16U x y)) -> (Leq16U x y)
(Not (Greater8U  x y)) -> (Leq8U  x y)

(Not (Geq64 x y)) -> (Less64 x y)
(Not (Geq32 x y)) -> (Less32 x y)
(Not (Geq16 x y)) -> (Less16 x y)
(Not (Geq8  x y)) -> (Less8  x y)

(Not (Geq64U x y)) -> (Less64U x y)
(Not (Geq32U x y)) -> (Less32U x y)
(Not (Geq16U x y)) -> (Less16U x y)
(Not (Geq8U  x y)) -> (Less8U  x y)

(Not (Less64 x y)) -> (Geq64 x y)
(Not (Less32 x y)) -> (Geq32 x y)
(Not (Less16 x y)) -> (Geq16 x y)
(Not (Less8  x y)) -> (Geq8  x y)

(Not (Less64U x y)) -> (Geq64U x y)
(Not (Less32U x y)) -> (Geq32U x y)
(Not (Less16U x y)) -> (Geq16U x y)
(Not (Less8U  x y)) -> (Geq8U  x y)

(Not (Leq64 x y)) -> (Greater64 x y)
(Not (Leq32 x y)) -> (Greater32 x y)
(Not (Leq16 x y)) -> (Greater16 x y)
(Not (Leq8  x y)) -> (Greater8 x y)

(Not (Leq64U x y)) -> (Greater64U x y)
(Not (Leq32U x y)) -> (Greater32U x y)
(Not (Leq16U x y)) -> (Greater16U x y)
(Not (Leq8U  x y)) -> (Greater8U  x y)

// Distribute multiplication c * (d+x) -> c*d + c*x. Useful for:
// a[i].b = ...; a[i+1].b = ...
(Mul64 (Const64 <t> [c]) (Add64 <t> (Const64 <t> [d]) x)) ->
  (Add64 (Const64 <t> [c*d]) (Mul64 <t> (Const64 <t> [c]) x))
(Mul32 (Const32 <t> [c]) (Add32 <t> (Const32 <t> [d]) x)) ->
  (Add32 (Const32 <t> [int64(int32(c*d))]) (Mul32 <t> (Const32 <t> [c]) x))

// Rewrite x*y + x*z  to  x*(y+z)
(Add64 <t> (Mul64 x y) (Mul64 x z)) -> (Mul64 x (Add64 <t> y z))
(Add32 <t> (Mul32 x y) (Mul32 x z)) -> (Mul32 x (Add32 <t> y z))
(Add16 <t> (Mul16 x y) (Mul16 x z)) -> (Mul16 x (Add16 <t> y z))
(Add8  <t> (Mul8  x y) (Mul8  x z)) -> (Mul8  x (Add8  <t> y z))

// Rewrite x*y - x*z  to  x*(y-z)
(Sub64 <t> (Mul64 x y) (Mul64 x z)) -> (Mul64 x (Sub64 <t> y z))
(Sub32 <t> (Mul32 x y) (Mul32 x z)) -> (Mul32 x (Sub32 <t> y z))
(Sub16 <t> (Mul16 x y) (Mul16 x z)) -> (Mul16 x (Sub16 <t> y z))
(Sub8  <t> (Mul8  x y) (Mul8  x z)) -> (Mul8  x (Sub8  <t> y z))

// rewrite shifts of 8/16/32 bit consts into 64 bit consts to reduce
// the number of the other rewrite rules for const shifts
(Lsh64x32  <t> x (Const32 [c])) -> (Lsh64x64  x (Const64 <t> [int64(uint32(c))]))
(Lsh64x16  <t> x (Const16 [c])) -> (Lsh64x64  x (Const64 <t> [int64(uint16(c))]))
(Lsh64x8   <t> x (Const8  [c])) -> (Lsh64x64  x (Const64 <t> [int64(uint8(c))]))
(Rsh64x32  <t> x (Const32 [c])) -> (Rsh64x64  x (Const64 <t> [int64(uint32(c))]))
(Rsh64x16  <t> x (Const16 [c])) -> (Rsh64x64  x (Const64 <t> [int64(uint16(c))]))
(Rsh64x8   <t> x (Const8  [c])) -> (Rsh64x64  x (Const64 <t> [int64(uint8(c))]))
(Rsh64Ux32 <t> x (Const32 [c])) -> (Rsh64Ux64 x (Const64 <t> [int64(uint32(c))]))
(Rsh64Ux16 <t> x (Const16 [c])) -> (Rsh64Ux64 x (Const64 <t> [int64(uint16(c))]))
(Rsh64Ux8  <t> x (Const8  [c])) -> (Rsh64Ux64 x (Const64 <t> [int64(uint8(c))]))

(Lsh32x32  <t> x (Const32 [c])) -> (Lsh32x64  x (Const64 <t> [int64(uint32(c))]))
(Lsh32x16  <t> x (Const16 [c])) -> (Lsh32x64  x (Const64 <t> [int64(uint16(c))]))
(Lsh32x8   <t> x (Const8  [c])) -> (Lsh32x64  x (Const64 <t> [int64(uint8(c))]))
(Rsh32x32  <t> x (Const32 [c])) -> (Rsh32x64  x (Const64 <t> [int64(uint32(c))]))
(Rsh32x16  <t> x (Const16 [c])) -> (Rsh32x64  x (Const64 <t> [int64(uint16(c))]))
(Rsh32x8   <t> x (Const8  [c])) -> (Rsh32x64  x (Const64 <t> [int64(uint8(c))]))
(Rsh32Ux32 <t> x (Const32 [c])) -> (Rsh32Ux64 x (Const64 <t> [int64(uint32(c))]))
(Rsh32Ux16 <t> x (Const16 [c])) -> (Rsh32Ux64 x (Const64 <t> [int64(uint16(c))]))
(Rsh32Ux8  <t> x (Const8  [c])) -> (Rsh32Ux64 x (Const64 <t> [int64(uint8(c))]))

(Lsh16x32  <t> x (Const32 [c])) -> (Lsh16x64  x (Const64 <t> [int64(uint32(c))]))
(Lsh16x16  <t> x (Const16 [c])) -> (Lsh16x64  x (Const64 <t> [int64(uint16(c))]))
(Lsh16x8   <t> x (Const8  [c])) -> (Lsh16x64  x (Const64 <t> [int64(uint8(c))]))
(Rsh16x32  <t> x (Const32 [c])) -> (Rsh16x64  x (Const64 <t> [int64(uint32(c))]))
(Rsh16x16  <t> x (Const16 [c])) -> (Rsh16x64  x (Const64 <t> [int64(uint16(c))]))
(Rsh16x8   <t> x (Const8  [c])) -> (Rsh16x64  x (Const64 <t> [int64(uint8(c))]))
(Rsh16Ux32 <t> x (Const32 [c])) -> (Rsh16Ux64 x (Const64 <t> [int64(uint32(c))]))
(Rsh16Ux16 <t> x (Const16 [c])) -> (Rsh16Ux64 x (Const64 <t> [int64(uint16(c))]))
(Rsh16Ux8  <t> x (Const8  [c])) -> (Rsh16Ux64 x (Const64 <t> [int64(uint8(c))]))

(Lsh8x32  <t> x (Const32 [c])) -> (Lsh8x64  x (Const64 <t> [int64(uint32(c))]))
(Lsh8x16  <t> x (Const16 [c])) -> (Lsh8x64  x (Const64 <t> [int64(uint16(c))]))
(Lsh8x8   <t> x (Const8  [c])) -> (Lsh8x64  x (Const64 <t> [int64(uint8(c))]))
(Rsh8x32  <t> x (Const32 [c])) -> (Rsh8x64  x (Const64 <t> [int64(uint32(c))]))
(Rsh8x16  <t> x (Const16 [c])) -> (Rsh8x64  x (Const64 <t> [int64(uint16(c))]))
(Rsh8x8   <t> x (Const8  [c])) -> (Rsh8x64  x (Const64 <t> [int64(uint8(c))]))
(Rsh8Ux32 <t> x (Const32 [c])) -> (Rsh8Ux64 x (Const64 <t> [int64(uint32(c))]))
(Rsh8Ux16 <t> x (Const16 [c])) -> (Rsh8Ux64 x (Const64 <t> [int64(uint16(c))]))
(Rsh8Ux8  <t> x (Const8  [c])) -> (Rsh8Ux64 x (Const64 <t> [int64(uint8(c))]))

// shifts by zero
(Lsh64x64  x (Const64 [0])) -> x
(Rsh64x64  x (Const64 [0])) -> x
(Rsh64Ux64 x (Const64 [0])) -> x
(Lsh32x64  x (Const64 [0])) -> x
(Rsh32x64  x (Const64 [0])) -> x
(Rsh32Ux64 x (Const64 [0])) -> x
(Lsh16x64  x (Const64 [0])) -> x
(Rsh16x64  x (Const64 [0])) -> x
(Rsh16Ux64 x (Const64 [0])) -> x
(Lsh8x64   x (Const64 [0])) -> x
(Rsh8x64   x (Const64 [0])) -> x
(Rsh8Ux64  x (Const64 [0])) -> x

// zero shifted.
(Lsh64x64  (Const64 [0]) _) -> (Const64 [0])
(Lsh64x32  (Const64 [0]) _) -> (Const64 [0])
(Lsh64x16  (Const64 [0]) _) -> (Const64 [0])
(Lsh64x8  (Const64 [0]) _) -> (Const64 [0])
(Rsh64x64  (Const64 [0]) _) -> (Const64 [0])
(Rsh64x32  (Const64 [0]) _) -> (Const64 [0])
(Rsh64x16  (Const64 [0]) _) -> (Const64 [0])
(Rsh64x8  (Const64 [0]) _) -> (Const64 [0])
(Rsh64Ux64 (Const64 [0]) _) -> (Const64 [0])
(Rsh64Ux32 (Const64 [0]) _) -> (Const64 [0])
(Rsh64Ux16 (Const64 [0]) _) -> (Const64 [0])
(Rsh64Ux8 (Const64 [0]) _) -> (Const64 [0])
(Lsh32x64  (Const32 [0]) _) -> (Const32 [0])
(Lsh32x32  (Const32 [0]) _) -> (Const32 [0])
(Lsh32x16  (Const32 [0]) _) -> (Const32 [0])
(Lsh32x8  (Const32 [0]) _) -> (Const32 [0])
(Rsh32x64  (Const32 [0]) _) -> (Const32 [0])
(Rsh32x32  (Const32 [0]) _) -> (Const32 [0])
(Rsh32x16  (Const32 [0]) _) -> (Const32 [0])
(Rsh32x8  (Const32 [0]) _) -> (Const32 [0])
(Rsh32Ux64 (Const32 [0]) _) -> (Const32 [0])
(Rsh32Ux32 (Const32 [0]) _) -> (Const32 [0])
(Rsh32Ux16 (Const32 [0]) _) -> (Const32 [0])
(Rsh32Ux8 (Const32 [0]) _) -> (Const32 [0])
(Lsh16x64  (Const16 [0]) _) -> (Const16 [0])
(Lsh16x32  (Const16 [0]) _) -> (Const16 [0])
(Lsh16x16  (Const16 [0]) _) -> (Const16 [0])
(Lsh16x8  (Const16 [0]) _) -> (Const16 [0])
(Rsh16x64  (Const16 [0]) _) -> (Const16 [0])
(Rsh16x32  (Const16 [0]) _) -> (Const16 [0])
(Rsh16x16  (Const16 [0]) _) -> (Const16 [0])
(Rsh16x8  (Const16 [0]) _) -> (Const16 [0])
(Rsh16Ux64 (Const16 [0]) _) -> (Const16 [0])
(Rsh16Ux32 (Const16 [0]) _) -> (Const16 [0])
(Rsh16Ux16 (Const16 [0]) _) -> (Const16 [0])
(Rsh16Ux8 (Const16 [0]) _) -> (Const16 [0])
(Lsh8x64   (Const8 [0]) _) -> (Const8  [0])
(Lsh8x32   (Const8 [0]) _) -> (Const8  [0])
(Lsh8x16   (Const8 [0]) _) -> (Const8  [0])
(Lsh8x8   (Const8 [0]) _) -> (Const8  [0])
(Rsh8x64   (Const8 [0]) _) -> (Const8  [0])
(Rsh8x32   (Const8 [0]) _) -> (Const8  [0])
(Rsh8x16   (Const8 [0]) _) -> (Const8  [0])
(Rsh8x8   (Const8 [0]) _) -> (Const8  [0])
(Rsh8Ux64  (Const8 [0]) _) -> (Const8  [0])
(Rsh8Ux32  (Const8 [0]) _) -> (Const8  [0])
(Rsh8Ux16  (Const8 [0]) _) -> (Const8  [0])
(Rsh8Ux8  (Const8 [0]) _) -> (Const8  [0])

// large left shifts of all values, and right shifts of unsigned values
(Lsh64x64  _ (Const64 [c])) && uint64(c) >= 64 -> (Const64 [0])
(Rsh64Ux64 _ (Const64 [c])) && uint64(c) >= 64 -> (Const64 [0])
(Lsh32x64  _ (Const64 [c])) && uint64(c) >= 32 -> (Const32 [0])
(Rsh32Ux64 _ (Const64 [c])) && uint64(c) >= 32 -> (Const32 [0])
(Lsh16x64  _ (Const64 [c])) && uint64(c) >= 16 -> (Const16 [0])
(Rsh16Ux64 _ (Const64 [c])) && uint64(c) >= 16 -> (Const16 [0])
(Lsh8x64   _ (Const64 [c])) && uint64(c) >= 8  -> (Const8  [0])
(Rsh8Ux64  _ (Const64 [c])) && uint64(c) >= 8  -> (Const8  [0])

// combine const shifts
(Lsh64x64 <t> (Lsh64x64 x (Const64 [c])) (Const64 [d])) && !uaddOvf(c,d) -> (Lsh64x64 x (Const64 <t> [c+d]))
(Lsh32x64 <t> (Lsh32x64 x (Const64 [c])) (Const64 [d])) && !uaddOvf(c,d) -> (Lsh32x64 x (Const64 <t> [c+d]))
(Lsh16x64 <t> (Lsh16x64 x (Const64 [c])) (Const64 [d])) && !uaddOvf(c,d) -> (Lsh16x64 x (Const64 <t> [c+d]))
(Lsh8x64  <t> (Lsh8x64  x (Const64 [c])) (Const64 [d])) && !uaddOvf(c,d) -> (Lsh8x64  x (Const64 <t> [c+d]))

(Rsh64x64 <t> (Rsh64x64 x (Const64 [c])) (Const64 [d])) && !uaddOvf(c,d) -> (Rsh64x64 x (Const64 <t> [c+d]))
(Rsh32x64 <t> (Rsh32x64 x (Const64 [c])) (Const64 [d])) && !uaddOvf(c,d) -> (Rsh32x64 x (Const64 <t> [c+d]))
(Rsh16x64 <t> (Rsh16x64 x (Const64 [c])) (Const64 [d])) && !uaddOvf(c,d) -> (Rsh16x64 x (Const64 <t> [c+d]))
(Rsh8x64  <t> (Rsh8x64  x (Const64 [c])) (Const64 [d])) && !uaddOvf(c,d) -> (Rsh8x64  x (Const64 <t> [c+d]))

(Rsh64Ux64 <t> (Rsh64Ux64 x (Const64 [c])) (Const64 [d])) && !uaddOvf(c,d) -> (Rsh64Ux64 x (Const64 <t> [c+d]))
(Rsh32Ux64 <t> (Rsh32Ux64 x (Const64 [c])) (Const64 [d])) && !uaddOvf(c,d) -> (Rsh32Ux64 x (Const64 <t> [c+d]))
(Rsh16Ux64 <t> (Rsh16Ux64 x (Const64 [c])) (Const64 [d])) && !uaddOvf(c,d) -> (Rsh16Ux64 x (Const64 <t> [c+d]))
(Rsh8Ux64  <t> (Rsh8Ux64  x (Const64 [c])) (Const64 [d])) && !uaddOvf(c,d) -> (Rsh8Ux64  x (Const64 <t> [c+d]))

// ((x >> c1) << c2) >> c3
(Rsh64Ux64 (Lsh64x64 (Rsh64Ux64 x (Const64 [c1])) (Const64 [c2])) (Const64 [c3]))
  && uint64(c1) >= uint64(c2) && uint64(c3) >= uint64(c2) && !uaddOvf(c1-c2, c3)
  -> (Rsh64Ux64 x (Const64 <typ.UInt64> [c1-c2+c3]))
(Rsh32Ux64 (Lsh32x64 (Rsh32Ux64 x (Const64 [c1])) (Const64 [c2])) (Const64 [c3]))
  && uint64(c1) >= uint64(c2) && uint64(c3) >= uint64(c2) && !uaddOvf(c1-c2, c3)
  -> (Rsh32Ux64 x (Const64 <typ.UInt64> [c1-c2+c3]))
(Rsh16Ux64 (Lsh16x64 (Rsh16Ux64 x (Const64 [c1])) (Const64 [c2])) (Const64 [c3]))
  && uint64(c1) >= uint64(c2) && uint64(c3) >= uint64(c2) && !uaddOvf(c1-c2, c3)
  -> (Rsh16Ux64 x (Const64 <typ.UInt64> [c1-c2+c3]))
(Rsh8Ux64 (Lsh8x64 (Rsh8Ux64 x (Const64 [c1])) (Const64 [c2])) (Const64 [c3]))
  && uint64(c1) >= uint64(c2) && uint64(c3) >= uint64(c2) && !uaddOvf(c1-c2, c3)
  -> (Rsh8Ux64 x (Const64 <typ.UInt64> [c1-c2+c3]))

// ((x << c1) >> c2) << c3
(Lsh64x64 (Rsh64Ux64 (Lsh64x64 x (Const64 [c1])) (Const64 [c2])) (Const64 [c3]))
  && uint64(c1) >= uint64(c2) && uint64(c3) >= uint64(c2) && !uaddOvf(c1-c2, c3)
  -> (Lsh64x64 x (Const64 <typ.UInt64> [c1-c2+c3]))
(Lsh32x64 (Rsh32Ux64 (Lsh32x64 x (Const64 [c1])) (Const64 [c2])) (Const64 [c3]))
  && uint64(c1) >= uint64(c2) && uint64(c3) >= uint64(c2) && !uaddOvf(c1-c2, c3)
  -> (Lsh32x64 x (Const64 <typ.UInt64> [c1-c2+c3]))
(Lsh16x64 (Rsh16Ux64 (Lsh16x64 x (Const64 [c1])) (Const64 [c2])) (Const64 [c3]))
  && uint64(c1) >= uint64(c2) && uint64(c3) >= uint64(c2) && !uaddOvf(c1-c2, c3)
  -> (Lsh16x64 x (Const64 <typ.UInt64> [c1-c2+c3]))
(Lsh8x64 (Rsh8Ux64 (Lsh8x64 x (Const64 [c1])) (Const64 [c2])) (Const64 [c3]))
  && uint64(c1) >= uint64(c2) && uint64(c3) >= uint64(c2) && !uaddOvf(c1-c2, c3)
  -> (Lsh8x64 x (Const64 <typ.UInt64> [c1-c2+c3]))

// replace shifts with zero extensions
(Rsh16Ux64 (Lsh16x64 x (Const64  [8])) (Const64  [8])) -> (ZeroExt8to16  (Trunc16to8  <typ.UInt8>  x))
(Rsh32Ux64 (Lsh32x64 x (Const64 [24])) (Const64 [24])) -> (ZeroExt8to32  (Trunc32to8  <typ.UInt8>  x))
(Rsh64Ux64 (Lsh64x64 x (Const64 [56])) (Const64 [56])) -> (ZeroExt8to64  (Trunc64to8  <typ.UInt8>  x))
(Rsh32Ux64 (Lsh32x64 x (Const64 [16])) (Const64 [16])) -> (ZeroExt16to32 (Trunc32to16 <typ.UInt16> x))
(Rsh64Ux64 (Lsh64x64 x (Const64 [48])) (Const64 [48])) -> (ZeroExt16to64 (Trunc64to16 <typ.UInt16> x))
(Rsh64Ux64 (Lsh64x64 x (Const64 [32])) (Const64 [32])) -> (ZeroExt32to64 (Trunc64to32 <typ.UInt32> x))

// replace shifts with sign extensions
(Rsh16x64 (Lsh16x64 x (Const64  [8])) (Const64  [8])) -> (SignExt8to16  (Trunc16to8  <typ.Int8>  x))
(Rsh32x64 (Lsh32x64 x (Const64 [24])) (Const64 [24])) -> (SignExt8to32  (Trunc32to8  <typ.Int8>  x))
(Rsh64x64 (Lsh64x64 x (Const64 [56])) (Const64 [56])) -> (SignExt8to64  (Trunc64to8  <typ.Int8>  x))
(Rsh32x64 (Lsh32x64 x (Const64 [16])) (Const64 [16])) -> (SignExt16to32 (Trunc32to16 <typ.Int16> x))
(Rsh64x64 (Lsh64x64 x (Const64 [48])) (Const64 [48])) -> (SignExt16to64 (Trunc64to16 <typ.Int16> x))
(Rsh64x64 (Lsh64x64 x (Const64 [32])) (Const64 [32])) -> (SignExt32to64 (Trunc64to32 <typ.Int32> x))

// constant comparisons
(Eq64 (Const64 [c]) (Const64 [d])) -> (ConstBool [b2i(c == d)])
(Eq32 (Const32 [c]) (Const32 [d])) -> (ConstBool [b2i(c == d)])
(Eq16 (Const16 [c]) (Const16 [d])) -> (ConstBool [b2i(c == d)])
(Eq8  (Const8  [c]) (Const8  [d])) -> (ConstBool [b2i(c == d)])

(Neq64 (Const64 [c]) (Const64 [d])) -> (ConstBool [b2i(c != d)])
(Neq32 (Const32 [c]) (Const32 [d])) -> (ConstBool [b2i(c != d)])
(Neq16 (Const16 [c]) (Const16 [d])) -> (ConstBool [b2i(c != d)])
(Neq8  (Const8  [c]) (Const8  [d])) -> (ConstBool [b2i(c != d)])

(Greater64 (Const64 [c]) (Const64 [d])) -> (ConstBool [b2i(c > d)])
(Greater32 (Const32 [c]) (Const32 [d])) -> (ConstBool [b2i(c > d)])
(Greater16 (Const16 [c]) (Const16 [d])) -> (ConstBool [b2i(c > d)])
(Greater8  (Const8  [c]) (Const8  [d])) -> (ConstBool [b2i(c > d)])

(Greater64U (Const64 [c]) (Const64 [d])) -> (ConstBool [b2i(uint64(c) > uint64(d))])
(Greater32U (Const32 [c]) (Const32 [d])) -> (ConstBool [b2i(uint32(c) > uint32(d))])
(Greater16U (Const16 [c]) (Const16 [d])) -> (ConstBool [b2i(uint16(c) > uint16(d))])
(Greater8U  (Const8  [c]) (Const8  [d])) -> (ConstBool [b2i(uint8(c)  > uint8(d))])

(Geq64 (Const64 [c]) (Const64 [d])) -> (ConstBool [b2i(c >= d)])
(Geq32 (Const32 [c]) (Const32 [d])) -> (ConstBool [b2i(c >= d)])
(Geq16 (Const16 [c]) (Const16 [d])) -> (ConstBool [b2i(c >= d)])
(Geq8  (Const8  [c]) (Const8  [d])) -> (ConstBool [b2i(c >= d)])

(Geq64U (Const64 [c]) (Const64 [d])) -> (ConstBool [b2i(uint64(c) >= uint64(d))])
(Geq32U (Const32 [c]) (Const32 [d])) -> (ConstBool [b2i(uint32(c) >= uint32(d))])
(Geq16U (Const16 [c]) (Const16 [d])) -> (ConstBool [b2i(uint16(c) >= uint16(d))])
(Geq8U  (Const8  [c]) (Const8  [d])) -> (ConstBool [b2i(uint8(c)  >= uint8(d))])

(Less64 (Const64 [c]) (Const64 [d])) -> (ConstBool [b2i(c < d)])
(Less32 (Const32 [c]) (Const32 [d])) -> (ConstBool [b2i(c < d)])
(Less16 (Const16 [c]) (Const16 [d])) -> (ConstBool [b2i(c < d)])
(Less8  (Const8  [c]) (Const8  [d])) -> (ConstBool [b2i(c < d)])

(Less64U (Const64 [c]) (Const64 [d])) -> (ConstBool [b2i(uint64(c) < uint64(d))])
(Less32U (Const32 [c]) (Const32 [d])) -> (ConstBool [b2i(uint32(c) < uint32(d))])
(Less16U (Const16 [c]) (Const16 [d])) -> (ConstBool [b2i(uint16(c) < uint16(d))])
(Less8U  (Const8  [c]) (Const8  [d])) -> (ConstBool [b2i(uint8(c)  < uint8(d))])

(Leq64 (Const64 [c]) (Const64 [d])) -> (ConstBool [b2i(c <= d)])
(Leq32 (Const32 [c]) (Const32 [d])) -> (ConstBool [b2i(c <= d)])
(Leq16 (Const16 [c]) (Const16 [d])) -> (ConstBool [b2i(c <= d)])
(Leq8  (Const8  [c]) (Const8  [d])) -> (ConstBool [b2i(c <= d)])

(Leq64U (Const64 [c]) (Const64 [d])) -> (ConstBool [b2i(uint64(c) <= uint64(d))])
(Leq32U (Const32 [c]) (Const32 [d])) -> (ConstBool [b2i(uint32(c) <= uint32(d))])
(Leq16U (Const16 [c]) (Const16 [d])) -> (ConstBool [b2i(uint16(c) <= uint16(d))])
(Leq8U  (Const8  [c]) (Const8  [d])) -> (ConstBool [b2i(uint8(c)  <= uint8(d))])

// constant floating point comparisons
(Eq64F (Const64F [c]) (Const64F [d])) -> (ConstBool [b2i(i2f(c) == i2f(d))])
(Eq32F (Const32F [c]) (Const32F [d])) -> (ConstBool [b2i(i2f(c) == i2f(d))])

(Neq64F (Const64F [c]) (Const64F [d])) -> (ConstBool [b2i(i2f(c) != i2f(d))])
(Neq32F (Const32F [c]) (Const32F [d])) -> (ConstBool [b2i(i2f(c) != i2f(d))])

(Greater64F (Const64F [c]) (Const64F [d])) -> (ConstBool [b2i(i2f(c) > i2f(d))])
(Greater32F (Const32F [c]) (Const32F [d])) -> (ConstBool [b2i(i2f(c) > i2f(d))])

(Geq64F (Const64F [c]) (Const64F [d])) -> (ConstBool [b2i(i2f(c) >= i2f(d))])
(Geq32F (Const32F [c]) (Const32F [d])) -> (ConstBool [b2i(i2f(c) >= i2f(d))])

(Less64F (Const64F [c]) (Const64F [d])) -> (ConstBool [b2i(i2f(c) < i2f(d))])
(Less32F (Const32F [c]) (Const32F [d])) -> (ConstBool [b2i(i2f(c) < i2f(d))])

(Leq64F (Const64F [c]) (Const64F [d])) -> (ConstBool [b2i(i2f(c) <= i2f(d))])
(Leq32F (Const32F [c]) (Const32F [d])) -> (ConstBool [b2i(i2f(c) <= i2f(d))])

// simplifications
(Or64 x x) -> x
(Or32 x x) -> x
(Or16 x x) -> x
(Or8  x x) -> x
(Or64 (Const64 [0]) x) -> x
(Or32 (Const32 [0]) x) -> x
(Or16 (Const16 [0]) x) -> x
(Or8  (Const8  [0]) x) -> x
(Or64 (Const64 [-1]) _) -> (Const64 [-1])
(Or32 (Const32 [-1]) _) -> (Const32 [-1])
(Or16 (Const16 [-1]) _) -> (Const16 [-1])
(Or8  (Const8  [-1]) _) -> (Const8  [-1])
(And64 x x) -> x
(And32 x x) -> x
(And16 x x) -> x
(And8  x x) -> x
(And64 (Const64 [-1]) x) -> x
(And32 (Const32 [-1]) x) -> x
(And16 (Const16 [-1]) x) -> x
(And8  (Const8  [-1]) x) -> x
(And64 (Const64 [0]) _) -> (Const64 [0])
(And32 (Const32 [0]) _) -> (Const32 [0])
(And16 (Const16 [0]) _) -> (Const16 [0])
(And8  (Const8  [0]) _) -> (Const8  [0])
(Xor64 x x) -> (Const64 [0])
(Xor32 x x) -> (Const32 [0])
(Xor16 x x) -> (Const16 [0])
(Xor8  x x) -> (Const8  [0])
(Xor64 (Const64 [0]) x) -> x
(Xor32 (Const32 [0]) x) -> x
(Xor16 (Const16 [0]) x) -> x
(Xor8  (Const8  [0]) x) -> x
(Add64 (Const64 [0]) x) -> x
(Add32 (Const32 [0]) x) -> x
(Add16 (Const16 [0]) x) -> x
(Add8  (Const8  [0]) x) -> x
(Sub64 x x) -> (Const64 [0])
(Sub32 x x) -> (Const32 [0])
(Sub16 x x) -> (Const16 [0])
(Sub8  x x) -> (Const8  [0])
(Mul64 (Const64 [0]) _) -> (Const64 [0])
(Mul32 (Const32 [0]) _) -> (Const32 [0])
(Mul16 (Const16 [0]) _) -> (Const16 [0])
(Mul8  (Const8  [0]) _) -> (Const8  [0])
(Com8  (Com8  x)) -> x
(Com16 (Com16 x)) -> x
(Com32 (Com32 x)) -> x
(Com64 (Com64 x)) -> x
(Com8  (Const8  [c])) -> (Const8  [^c])
(Com16 (Const16 [c])) -> (Const16 [^c])
(Com32 (Const32 [c])) -> (Const32 [^c])
(Com64 (Const64 [c])) -> (Const64 [^c])
(Neg8  (Sub8  x y)) -> (Sub8  y x)
(Neg16 (Sub16 x y)) -> (Sub16 y x)
(Neg32 (Sub32 x y)) -> (Sub32 y x)
(Neg64 (Sub64 x y)) -> (Sub64 y x)
(Add8  (Const8  [1]) (Com8  x)) -> (Neg8  x)
(Add16 (Const16 [1]) (Com16 x)) -> (Neg16 x)
(Add32 (Const32 [1]) (Com32 x)) -> (Neg32 x)
(Add64 (Const64 [1]) (Com64 x)) -> (Neg64 x)

(And64 x (And64 x y)) -> (And64 x y)
(And32 x (And32 x y)) -> (And32 x y)
(And16 x (And16 x y)) -> (And16 x y)
(And8  x (And8  x y)) -> (And8  x y)
(Or64 x (Or64 x y)) -> (Or64 x y)
(Or32 x (Or32 x y)) -> (Or32 x y)
(Or16 x (Or16 x y)) -> (Or16 x y)
(Or8  x (Or8  x y)) -> (Or8  x y)
(Xor64 x (Xor64 x y)) -> y
(Xor32 x (Xor32 x y)) -> y
(Xor16 x (Xor16 x y)) -> y
(Xor8  x (Xor8  x y)) -> y

// Ands clear bits. Ors set bits.
// If a subsequent Or will set all the bits
// that an And cleared, we can skip the And.
// This happens in bitmasking code like:
//   x &^= 3 << shift // clear two old bits
//   x  |= v << shift // set two new bits
// when shift is a small constant and v ends up a constant 3.
(Or8  (And8  x (Const8  [c2])) (Const8  <t> [c1])) && ^(c1 | c2) == 0 -> (Or8  (Const8  <t> [c1]) x)
(Or16 (And16 x (Const16 [c2])) (Const16 <t> [c1])) && ^(c1 | c2) == 0 -> (Or16 (Const16 <t> [c1]) x)
(Or32 (And32 x (Const32 [c2])) (Const32 <t> [c1])) && ^(c1 | c2) == 0 -> (Or32 (Const32 <t> [c1]) x)
(Or64 (And64 x (Const64 [c2])) (Const64 <t> [c1])) && ^(c1 | c2) == 0 -> (Or64 (Const64 <t> [c1]) x)

(Trunc64to8  (And64 (Const64 [y]) x)) && y&0xFF == 0xFF -> (Trunc64to8 x)
(Trunc64to16 (And64 (Const64 [y]) x)) && y&0xFFFF == 0xFFFF -> (Trunc64to16 x)
(Trunc64to32 (And64 (Const64 [y]) x)) && y&0xFFFFFFFF == 0xFFFFFFFF -> (Trunc64to32 x)
(Trunc32to8  (And32 (Const32 [y]) x)) && y&0xFF == 0xFF -> (Trunc32to8 x)
(Trunc32to16 (And32 (Const32 [y]) x)) && y&0xFFFF == 0xFFFF -> (Trunc32to16 x)
(Trunc16to8  (And16 (Const16 [y]) x)) && y&0xFF == 0xFF -> (Trunc16to8 x)

(ZeroExt8to64  (Trunc64to8  x:(Rsh64Ux64 _ (Const64 [s])))) && s >= 56 -> x
(ZeroExt16to64 (Trunc64to16 x:(Rsh64Ux64 _ (Const64 [s])))) && s >= 48 -> x
(ZeroExt32to64 (Trunc64to32 x:(Rsh64Ux64 _ (Const64 [s])))) && s >= 32 -> x
(ZeroExt8to32  (Trunc32to8  x:(Rsh32Ux64 _ (Const64 [s])))) && s >= 24 -> x
(ZeroExt16to32 (Trunc32to16 x:(Rsh32Ux64 _ (Const64 [s])))) && s >= 16 -> x
(ZeroExt8to16  (Trunc16to8  x:(Rsh16Ux64 _ (Const64 [s])))) && s >= 8 -> x

(SignExt8to64  (Trunc64to8  x:(Rsh64x64 _ (Const64 [s])))) && s >= 56 -> x
(SignExt16to64 (Trunc64to16 x:(Rsh64x64 _ (Const64 [s])))) && s >= 48 -> x
(SignExt32to64 (Trunc64to32 x:(Rsh64x64 _ (Const64 [s])))) && s >= 32 -> x
(SignExt8to32  (Trunc32to8  x:(Rsh32x64 _ (Const64 [s])))) && s >= 24 -> x
(SignExt16to32 (Trunc32to16 x:(Rsh32x64 _ (Const64 [s])))) && s >= 16 -> x
(SignExt8to16  (Trunc16to8  x:(Rsh16x64 _ (Const64 [s])))) && s >= 8 -> x

(Slicemask (Const32 [x])) && x > 0 -> (Const32 [-1])
(Slicemask (Const32 [0]))          -> (Const32 [0])
(Slicemask (Const64 [x])) && x > 0 -> (Const64 [-1])
(Slicemask (Const64 [0]))          -> (Const64 [0])

// Rewrite AND of consts as shifts if possible, slightly faster for 64 bit operands
// leading zeros can be shifted left, then right
(And64 <t> (Const64 [y]) x) && nlz(y) + nto(y) == 64 && nto(y) >= 32
  -> (Rsh64Ux64 (Lsh64x64 <t> x (Const64 <t> [nlz(y)])) (Const64 <t> [nlz(y)]))
// trailing zeros can be shifted right, then left
(And64 <t> (Const64 [y]) x) && nlo(y) + ntz(y) == 64 && ntz(y) >= 32
  -> (Lsh64x64 (Rsh64Ux64 <t> x (Const64 <t> [ntz(y)])) (Const64 <t> [ntz(y)]))

// simplifications often used for lengths.  e.g. len(s[i:i+5])==5
(Sub64 (Add64 x y) x) -> y
(Sub64 (Add64 x y) y) -> x
(Sub32 (Add32 x y) x) -> y
(Sub32 (Add32 x y) y) -> x
(Sub16 (Add16 x y) x) -> y
(Sub16 (Add16 x y) y) -> x
(Sub8  (Add8  x y) x) -> y
(Sub8  (Add8  x y) y) -> x

// basic phi simplifications
(Phi (Const8  [c]) (Const8  [c])) -> (Const8  [c])
(Phi (Const16 [c]) (Const16 [c])) -> (Const16 [c])
(Phi (Const32 [c]) (Const32 [c])) -> (Const32 [c])
(Phi (Const64 [c]) (Const64 [c])) -> (Const64 [c])

// user nil checks
(NeqPtr p (ConstNil)) -> (IsNonNil p)
(EqPtr p (ConstNil)) -> (Not (IsNonNil p))
(IsNonNil (ConstNil)) -> (ConstBool [0])

// slice and interface comparisons
// The frontend ensures that we can only compare against nil,
// so we need only compare the first word (interface type or slice ptr).
(EqInter x y)  -> (EqPtr  (ITab x) (ITab y))
(NeqInter x y) -> (NeqPtr (ITab x) (ITab y))
(EqSlice x y)  -> (EqPtr  (SlicePtr x) (SlicePtr y))
(NeqSlice x y) -> (NeqPtr (SlicePtr x) (SlicePtr y))

// Load of store of same address, with compatibly typed value and same size
(Load <t1> p1 (Store {t2} p2 x _)) && isSamePtr(p1,p2) && t1.Compare(x.Type) == types.CMPeq && t1.Size() == t2.(*types.Type).Size() -> x

// Pass constants through math.Float{32,64}bits and math.Float{32,64}frombits
(Load <t1> p1 (Store {t2} p2 (Const64  [x]) _)) && isSamePtr(p1,p2) && t2.(*types.Type).Size() == 8 && is64BitFloat(t1) -> (Const64F [x])
(Load <t1> p1 (Store {t2} p2 (Const32  [x]) _)) && isSamePtr(p1,p2) && t2.(*types.Type).Size() == 4 && is32BitFloat(t1) -> (Const32F [f2i(float64(math.Float32frombits(uint32(x))))])
(Load <t1> p1 (Store {t2} p2 (Const64F [x]) _)) && isSamePtr(p1,p2) && t2.(*types.Type).Size() == 8 && is64BitInt(t1)   -> (Const64  [x])
(Load <t1> p1 (Store {t2} p2 (Const32F [x]) _)) && isSamePtr(p1,p2) && t2.(*types.Type).Size() == 4 && is32BitInt(t1)   -> (Const32  [int64(int32(math.Float32bits(float32(i2f(x)))))])

// Eliminate stores of values that have just been loaded from the same location.
// We also handle the common case where there are some intermediate stores to non-overlapping struct fields.
(Store {t1} p1 (Load <t2> p2 mem) mem) &&
	isSamePtr(p1, p2) &&
	t2.Size() == t1.(*types.Type).Size() -> mem
(Store {t1} (OffPtr [o1] p1) (Load <t2> (OffPtr [o1] p2) oldmem) mem:(Store {t3} (OffPtr [o3] p3) _ oldmem)) &&
	isSamePtr(p1, p2) &&
	isSamePtr(p1, p3) &&
	t2.Size() == t1.(*types.Type).Size() &&
	!overlap(o1, t2.Size(), o3, t3.(*types.Type).Size()) -> mem
(Store {t1} (OffPtr [o1] p1) (Load <t2> (OffPtr [o1] p2) oldmem) mem:(Store {t3} (OffPtr [o3] p3) _ (Store {t4} (OffPtr [o4] p4) _ oldmem))) &&
	isSamePtr(p1, p2) &&
	isSamePtr(p1, p3) &&
	isSamePtr(p1, p4) &&
	t2.Size() == t1.(*types.Type).Size() &&
	!overlap(o1, t2.Size(), o3, t3.(*types.Type).Size()) &&
	!overlap(o1, t2.Size(), o4, t4.(*types.Type).Size()) -> mem
(Store {t1} (OffPtr [o1] p1) (Load <t2> (OffPtr [o1] p2) oldmem) mem:(Store {t3} (OffPtr [o3] p3) _ (Store {t4} (OffPtr [o4] p4) _ (Store {t5} (OffPtr [o5] p5) _ oldmem)))) &&
	isSamePtr(p1, p2) &&
	isSamePtr(p1, p3) &&
	isSamePtr(p1, p4) &&
	isSamePtr(p1, p5) &&
	t2.Size() == t1.(*types.Type).Size() &&
	!overlap(o1, t2.Size(), o3, t3.(*types.Type).Size()) &&
	!overlap(o1, t2.Size(), o4, t4.(*types.Type).Size()) &&
	!overlap(o1, t2.Size(), o5, t5.(*types.Type).Size()) -> mem

// Collapse OffPtr
(OffPtr (OffPtr p [b]) [a]) -> (OffPtr p [a+b])
(OffPtr p [0]) && v.Type.Compare(p.Type) == types.CMPeq -> p

// indexing operations
// Note: bounds check has already been done
(PtrIndex <t> ptr idx) && config.PtrSize == 4 -> (AddPtr ptr (Mul32 <typ.Int> idx (Const32 <typ.Int> [t.ElemType().Size()])))
(PtrIndex <t> ptr idx) && config.PtrSize == 8 -> (AddPtr ptr (Mul64 <typ.Int> idx (Const64 <typ.Int> [t.ElemType().Size()])))

// struct operations
(StructSelect (StructMake1 x)) -> x
(StructSelect [0] (StructMake2 x _)) -> x
(StructSelect [1] (StructMake2 _ x)) -> x
(StructSelect [0] (StructMake3 x _ _)) -> x
(StructSelect [1] (StructMake3 _ x _)) -> x
(StructSelect [2] (StructMake3 _ _ x)) -> x
(StructSelect [0] (StructMake4 x _ _ _)) -> x
(StructSelect [1] (StructMake4 _ x _ _)) -> x
(StructSelect [2] (StructMake4 _ _ x _)) -> x
(StructSelect [3] (StructMake4 _ _ _ x)) -> x

(Load <t> _ _) && t.IsStruct() && t.NumFields() == 0 && fe.CanSSA(t) ->
  (StructMake0)
(Load <t> ptr mem) && t.IsStruct() && t.NumFields() == 1 && fe.CanSSA(t) ->
  (StructMake1
    (Load <t.FieldType(0)> (OffPtr <t.FieldType(0).PtrTo()> [0] ptr) mem))
(Load <t> ptr mem) && t.IsStruct() && t.NumFields() == 2 && fe.CanSSA(t) ->
  (StructMake2
    (Load <t.FieldType(0)> (OffPtr <t.FieldType(0).PtrTo()> [0]             ptr) mem)
    (Load <t.FieldType(1)> (OffPtr <t.FieldType(1).PtrTo()> [t.FieldOff(1)] ptr) mem))
(Load <t> ptr mem) && t.IsStruct() && t.NumFields() == 3 && fe.CanSSA(t) ->
  (StructMake3
    (Load <t.FieldType(0)> (OffPtr <t.FieldType(0).PtrTo()> [0]             ptr) mem)
    (Load <t.FieldType(1)> (OffPtr <t.FieldType(1).PtrTo()> [t.FieldOff(1)] ptr) mem)
    (Load <t.FieldType(2)> (OffPtr <t.FieldType(2).PtrTo()> [t.FieldOff(2)] ptr) mem))
(Load <t> ptr mem) && t.IsStruct() && t.NumFields() == 4 && fe.CanSSA(t) ->
  (StructMake4
    (Load <t.FieldType(0)> (OffPtr <t.FieldType(0).PtrTo()> [0]             ptr) mem)
    (Load <t.FieldType(1)> (OffPtr <t.FieldType(1).PtrTo()> [t.FieldOff(1)] ptr) mem)
    (Load <t.FieldType(2)> (OffPtr <t.FieldType(2).PtrTo()> [t.FieldOff(2)] ptr) mem)
    (Load <t.FieldType(3)> (OffPtr <t.FieldType(3).PtrTo()> [t.FieldOff(3)] ptr) mem))

(StructSelect [i] x:(Load <t> ptr mem)) && !fe.CanSSA(t) ->
  @x.Block (Load <v.Type> (OffPtr <v.Type.PtrTo()> [t.FieldOff(int(i))] ptr) mem)

(Store _ (StructMake0) mem) -> mem
(Store dst (StructMake1 <t> f0) mem) ->
  (Store {t.FieldType(0)} (OffPtr <t.FieldType(0).PtrTo()> [0] dst) f0 mem)
(Store dst (StructMake2 <t> f0 f1) mem) ->
  (Store {t.FieldType(1)}
    (OffPtr <t.FieldType(1).PtrTo()> [t.FieldOff(1)] dst)
    f1
    (Store {t.FieldType(0)}
      (OffPtr <t.FieldType(0).PtrTo()> [0] dst)
        f0 mem))
(Store dst (StructMake3 <t> f0 f1 f2) mem) ->
  (Store {t.FieldType(2)}
    (OffPtr <t.FieldType(2).PtrTo()> [t.FieldOff(2)] dst)
    f2
    (Store {t.FieldType(1)}
      (OffPtr <t.FieldType(1).PtrTo()> [t.FieldOff(1)] dst)
      f1
      (Store {t.FieldType(0)}
        (OffPtr <t.FieldType(0).PtrTo()> [0] dst)
          f0 mem)))
(Store dst (StructMake4 <t> f0 f1 f2 f3) mem) ->
  (Store {t.FieldType(3)}
    (OffPtr <t.FieldType(3).PtrTo()> [t.FieldOff(3)] dst)
    f3
    (Store {t.FieldType(2)}
      (OffPtr <t.FieldType(2).PtrTo()> [t.FieldOff(2)] dst)
      f2
      (Store {t.FieldType(1)}
        (OffPtr <t.FieldType(1).PtrTo()> [t.FieldOff(1)] dst)
        f1
        (Store {t.FieldType(0)}
          (OffPtr <t.FieldType(0).PtrTo()> [0] dst)
            f0 mem))))

// Putting struct{*byte} and similar into direct interfaces.
(IMake typ (StructMake1 val)) -> (IMake typ val)
(StructSelect [0] x:(IData _)) -> x

// un-SSAable values use mem->mem copies
(Store {t} dst (Load src mem) mem) && !fe.CanSSA(t.(*types.Type)) ->
	(Move {t} [t.(*types.Type).Size()] dst src mem)
(Store {t} dst (Load src mem) (VarDef {x} mem)) && !fe.CanSSA(t.(*types.Type)) ->
	(Move {t} [t.(*types.Type).Size()] dst src (VarDef {x} mem))

// array ops
(ArraySelect (ArrayMake1 x)) -> x

(Load <t> _ _) && t.IsArray() && t.NumElem() == 0 ->
  (ArrayMake0)

(Load <t> ptr mem) && t.IsArray() && t.NumElem() == 1 && fe.CanSSA(t) ->
  (ArrayMake1 (Load <t.ElemType()> ptr mem))

(Store _ (ArrayMake0) mem) -> mem
(Store dst (ArrayMake1 e) mem) -> (Store {e.Type} dst e mem)

// Putting [1]{*byte} and similar into direct interfaces.
(IMake typ (ArrayMake1 val)) -> (IMake typ val)
(ArraySelect [0] x:(IData _)) -> x

// string ops
// Decomposing StringMake and lowering of StringPtr and StringLen
// happens in a later pass, dec, so that these operations are available
// to other passes for optimizations.
(StringPtr (StringMake (Const64 <t> [c]) _)) -> (Const64 <t> [c])
(StringLen (StringMake _ (Const64 <t> [c]))) -> (Const64 <t> [c])
(ConstString {s}) && config.PtrSize == 4 && s.(string) == "" ->
  (StringMake (ConstNil) (Const32 <typ.Int> [0]))
(ConstString {s}) && config.PtrSize == 8 && s.(string) == "" ->
  (StringMake (ConstNil) (Const64 <typ.Int> [0]))
(ConstString {s}) && config.PtrSize == 4 && s.(string) != "" ->
  (StringMake
    (Addr <typ.BytePtr> {fe.StringData(s.(string))}
      (SB))
    (Const32 <typ.Int> [int64(len(s.(string)))]))
(ConstString {s}) && config.PtrSize == 8 && s.(string) != "" ->
  (StringMake
    (Addr <typ.BytePtr> {fe.StringData(s.(string))}
      (SB))
    (Const64 <typ.Int> [int64(len(s.(string)))]))

// slice ops
// Only a few slice rules are provided here.  See dec.rules for
// a more comprehensive set.
(SliceLen (SliceMake _ (Const64 <t> [c]) _)) -> (Const64 <t> [c])
(SliceCap (SliceMake _ _ (Const64 <t> [c]))) -> (Const64 <t> [c])
(SliceLen (SliceMake _ (Const32 <t> [c]) _)) -> (Const32 <t> [c])
(SliceCap (SliceMake _ _ (Const32 <t> [c]))) -> (Const32 <t> [c])
(SlicePtr (SliceMake (SlicePtr x) _ _)) -> (SlicePtr x)
(SliceLen (SliceMake _ (SliceLen x) _)) -> (SliceLen x)
(SliceCap (SliceMake _ _ (SliceCap x))) -> (SliceCap x)
(SliceCap (SliceMake _ _ (SliceLen x))) -> (SliceLen x)
(ConstSlice) && config.PtrSize == 4 ->
  (SliceMake
    (ConstNil <v.Type.ElemType().PtrTo()>)
    (Const32 <typ.Int> [0])
    (Const32 <typ.Int> [0]))
(ConstSlice) && config.PtrSize == 8 ->
  (SliceMake
    (ConstNil <v.Type.ElemType().PtrTo()>)
    (Const64 <typ.Int> [0])
    (Const64 <typ.Int> [0]))

// interface ops
(ConstInterface) ->
  (IMake
    (ConstNil <typ.BytePtr>)
    (ConstNil <typ.BytePtr>))

(NilCheck (GetG mem) mem) -> mem

(If (Not cond) yes no) -> (If cond no yes)
(If (ConstBool [c]) yes no) && c == 1 -> (First nil yes no)
(If (ConstBool [c]) yes no) && c == 0 -> (First nil no yes)

// Get rid of Convert ops for pointer arithmetic on unsafe.Pointer.
(Convert (Add64 (Convert ptr mem) off) mem) -> (Add64 ptr off)
(Convert (Convert ptr mem) mem) -> ptr

// Decompose compound argument values
(Arg {n} [off]) && v.Type.IsString() ->
  (StringMake
    (Arg <typ.BytePtr> {n} [off])
    (Arg <typ.Int> {n} [off+config.PtrSize]))

(Arg {n} [off]) && v.Type.IsSlice() ->
  (SliceMake
    (Arg <v.Type.ElemType().PtrTo()> {n} [off])
    (Arg <typ.Int> {n} [off+config.PtrSize])
    (Arg <typ.Int> {n} [off+2*config.PtrSize]))

(Arg {n} [off]) && v.Type.IsInterface() ->
  (IMake
    (Arg <typ.BytePtr> {n} [off])
    (Arg <typ.BytePtr> {n} [off+config.PtrSize]))

(Arg {n} [off]) && v.Type.IsComplex() && v.Type.Size() == 16 ->
  (ComplexMake
    (Arg <typ.Float64> {n} [off])
    (Arg <typ.Float64> {n} [off+8]))

(Arg {n} [off]) && v.Type.IsComplex() && v.Type.Size() == 8 ->
  (ComplexMake
    (Arg <typ.Float32> {n} [off])
    (Arg <typ.Float32> {n} [off+4]))

(Arg <t>) && t.IsStruct() && t.NumFields() == 0 && fe.CanSSA(t) ->
  (StructMake0)
(Arg <t> {n} [off]) && t.IsStruct() && t.NumFields() == 1 && fe.CanSSA(t) ->
  (StructMake1
    (Arg <t.FieldType(0)> {n} [off+t.FieldOff(0)]))
(Arg <t> {n} [off]) && t.IsStruct() && t.NumFields() == 2 && fe.CanSSA(t) ->
  (StructMake2
    (Arg <t.FieldType(0)> {n} [off+t.FieldOff(0)])
    (Arg <t.FieldType(1)> {n} [off+t.FieldOff(1)]))
(Arg <t> {n} [off]) && t.IsStruct() && t.NumFields() == 3 && fe.CanSSA(t) ->
  (StructMake3
    (Arg <t.FieldType(0)> {n} [off+t.FieldOff(0)])
    (Arg <t.FieldType(1)> {n} [off+t.FieldOff(1)])
    (Arg <t.FieldType(2)> {n} [off+t.FieldOff(2)]))
(Arg <t> {n} [off]) && t.IsStruct() && t.NumFields() == 4 && fe.CanSSA(t) ->
  (StructMake4
    (Arg <t.FieldType(0)> {n} [off+t.FieldOff(0)])
    (Arg <t.FieldType(1)> {n} [off+t.FieldOff(1)])
    (Arg <t.FieldType(2)> {n} [off+t.FieldOff(2)])
    (Arg <t.FieldType(3)> {n} [off+t.FieldOff(3)]))

(Arg <t>) && t.IsArray() && t.NumElem() == 0 ->
  (ArrayMake0)
(Arg <t> {n} [off]) && t.IsArray() && t.NumElem() == 1 && fe.CanSSA(t) ->
  (ArrayMake1 (Arg <t.ElemType()> {n} [off]))

// strength reduction of divide by a constant.
// See ../magic.go for a detailed description of these algorithms.

// Unsigned divide by power of 2.  Strength reduce to a shift.
(Div8u  n (Const8  [c])) && isPowerOfTwo(c&0xff)       -> (Rsh8Ux64 n  (Const64 <typ.UInt64> [log2(c&0xff)]))
(Div16u n (Const16 [c])) && isPowerOfTwo(c&0xffff)     -> (Rsh16Ux64 n (Const64 <typ.UInt64> [log2(c&0xffff)]))
(Div32u n (Const32 [c])) && isPowerOfTwo(c&0xffffffff) -> (Rsh32Ux64 n (Const64 <typ.UInt64> [log2(c&0xffffffff)]))
(Div64u n (Const64 [c])) && isPowerOfTwo(c)            -> (Rsh64Ux64 n (Const64 <typ.UInt64> [log2(c)]))
(Div64u n (Const64 [-1<<63]))                          -> (Rsh64Ux64 n (Const64 <typ.UInt64> [63]))
<<<<<<< HEAD
=======

// Signed non-negative divide by power of 2.
(Div8  n (Const8  [c])) && isNonNegative(n) && isPowerOfTwo(c&0xff)       -> (Rsh8Ux64 n  (Const64 <typ.UInt64> [log2(c&0xff)]))
(Div16 n (Const16 [c])) && isNonNegative(n) && isPowerOfTwo(c&0xffff)     -> (Rsh16Ux64 n (Const64 <typ.UInt64> [log2(c&0xffff)]))
(Div32 n (Const32 [c])) && isNonNegative(n) && isPowerOfTwo(c&0xffffffff) -> (Rsh32Ux64 n (Const64 <typ.UInt64> [log2(c&0xffffffff)]))
(Div64 n (Const64 [c])) && isNonNegative(n) && isPowerOfTwo(c)            -> (Rsh64Ux64 n (Const64 <typ.UInt64> [log2(c)]))
(Div64 n (Const64 [-1<<63])) && isNonNegative(n)                          -> (Const64 [0])
>>>>>>> a032f74b

// Unsigned divide, not a power of 2.  Strength reduce to a multiply.
// For 8-bit divides, we just do a direct 9-bit by 8-bit multiply.
(Div8u x (Const8 [c])) && umagicOK(8, c) ->
  (Trunc32to8
    (Rsh32Ux64 <typ.UInt32>
      (Mul32 <typ.UInt32>
        (Const32 <typ.UInt32> [int64(1<<8+umagic(8,c).m)])
        (ZeroExt8to32 x))
      (Const64 <typ.UInt64> [8+umagic(8,c).s])))

// For 16-bit divides on 64-bit machines, we do a direct 17-bit by 16-bit multiply.
(Div16u x (Const16 [c])) && umagicOK(16, c) && config.RegSize == 8 ->
  (Trunc64to16
    (Rsh64Ux64 <typ.UInt64>
      (Mul64 <typ.UInt64>
        (Const64 <typ.UInt64> [int64(1<<16+umagic(16,c).m)])
        (ZeroExt16to64 x))
      (Const64 <typ.UInt64> [16+umagic(16,c).s])))

// For 16-bit divides on 32-bit machines
(Div16u x (Const16 [c])) && umagicOK(16, c) && config.RegSize == 4 && umagic(16,c).m&1 == 0 ->
  (Trunc32to16
    (Rsh32Ux64 <typ.UInt32>
      (Mul32 <typ.UInt32>
        (Const32 <typ.UInt32> [int64(1<<15+umagic(16,c).m/2)])
        (ZeroExt16to32 x))
      (Const64 <typ.UInt64> [16+umagic(16,c).s-1])))
(Div16u x (Const16 [c])) && umagicOK(16, c) && config.RegSize == 4 && c&1 == 0 ->
  (Trunc32to16
    (Rsh32Ux64 <typ.UInt32>
      (Mul32 <typ.UInt32>
        (Const32 <typ.UInt32> [int64(1<<15+(umagic(16,c).m+1)/2)])
        (Rsh32Ux64 <typ.UInt32> (ZeroExt16to32 x) (Const64 <typ.UInt64> [1])))
      (Const64 <typ.UInt64> [16+umagic(16,c).s-2])))
(Div16u x (Const16 [c])) && umagicOK(16, c) && config.RegSize == 4 ->
  (Trunc32to16
    (Rsh32Ux64 <typ.UInt32>
      (Avg32u
        (Lsh32x64 <typ.UInt32> (ZeroExt16to32 x) (Const64 <typ.UInt64> [16]))
        (Mul32 <typ.UInt32>
          (Const32 <typ.UInt32> [int64(umagic(16,c).m)])
          (ZeroExt16to32 x)))
      (Const64 <typ.UInt64> [16+umagic(16,c).s-1])))

// For 32-bit divides on 32-bit machines
(Div32u x (Const32 [c])) && umagicOK(32, c) && config.RegSize == 4 && umagic(32,c).m&1 == 0 ->
  (Rsh32Ux64 <typ.UInt32>
    (Hmul32u <typ.UInt32>
      (Const32 <typ.UInt32> [int64(int32(1<<31+umagic(32,c).m/2))])
      x)
    (Const64 <typ.UInt64> [umagic(32,c).s-1]))
(Div32u x (Const32 [c])) && umagicOK(32, c) && config.RegSize == 4 && c&1 == 0 ->
  (Rsh32Ux64 <typ.UInt32>
    (Hmul32u <typ.UInt32>
      (Const32 <typ.UInt32> [int64(int32(1<<31+(umagic(32,c).m+1)/2))])
      (Rsh32Ux64 <typ.UInt32> x (Const64 <typ.UInt64> [1])))
    (Const64 <typ.UInt64> [umagic(32,c).s-2]))
(Div32u x (Const32 [c])) && umagicOK(32, c) && config.RegSize == 4 ->
  (Rsh32Ux64 <typ.UInt32>
    (Avg32u
      x
      (Hmul32u <typ.UInt32>
        (Const32 <typ.UInt32> [int64(int32(umagic(32,c).m))])
        x))
    (Const64 <typ.UInt64> [umagic(32,c).s-1]))

// For 32-bit divides on 64-bit machines
// We'll use a regular (non-hi) multiply for this case.
(Div32u x (Const32 [c])) && umagicOK(32, c) && config.RegSize == 8 && umagic(32,c).m&1 == 0 ->
  (Trunc64to32
    (Rsh64Ux64 <typ.UInt64>
      (Mul64 <typ.UInt64>
        (Const64 <typ.UInt64> [int64(1<<31+umagic(32,c).m/2)])
        (ZeroExt32to64 x))
      (Const64 <typ.UInt64> [32+umagic(32,c).s-1])))
(Div32u x (Const32 [c])) && umagicOK(32, c) && config.RegSize == 8 && c&1 == 0 ->
  (Trunc64to32
    (Rsh64Ux64 <typ.UInt64>
      (Mul64 <typ.UInt64>
        (Const64 <typ.UInt64> [int64(1<<31+(umagic(32,c).m+1)/2)])
        (Rsh64Ux64 <typ.UInt64> (ZeroExt32to64 x) (Const64 <typ.UInt64> [1])))
      (Const64 <typ.UInt64> [32+umagic(32,c).s-2])))
(Div32u x (Const32 [c])) && umagicOK(32, c) && config.RegSize == 8 ->
  (Trunc64to32
    (Rsh64Ux64 <typ.UInt64>
      (Avg64u
        (Lsh64x64 <typ.UInt64> (ZeroExt32to64 x) (Const64 <typ.UInt64> [32]))
        (Mul64 <typ.UInt64>
          (Const64 <typ.UInt32> [int64(umagic(32,c).m)])
          (ZeroExt32to64 x)))
      (Const64 <typ.UInt64> [32+umagic(32,c).s-1])))

// For 64-bit divides on 64-bit machines
// (64-bit divides on 32-bit machines are lowered to a runtime call by the walk pass.)
(Div64u x (Const64 [c])) && umagicOK(64, c) && config.RegSize == 8 && umagic(64,c).m&1 == 0 ->
  (Rsh64Ux64 <typ.UInt64>
    (Hmul64u <typ.UInt64>
      (Const64 <typ.UInt64> [int64(1<<63+umagic(64,c).m/2)])
      x)
    (Const64 <typ.UInt64> [umagic(64,c).s-1]))
(Div64u x (Const64 [c])) && umagicOK(64, c) && config.RegSize == 8 && c&1 == 0 ->
  (Rsh64Ux64 <typ.UInt64>
    (Hmul64u <typ.UInt64>
      (Const64 <typ.UInt64> [int64(1<<63+(umagic(64,c).m+1)/2)])
      (Rsh64Ux64 <typ.UInt64> x (Const64 <typ.UInt64> [1])))
    (Const64 <typ.UInt64> [umagic(64,c).s-2]))
(Div64u x (Const64 [c])) && umagicOK(64, c) && config.RegSize == 8 ->
  (Rsh64Ux64 <typ.UInt64>
    (Avg64u
      x
      (Hmul64u <typ.UInt64>
        (Const64 <typ.UInt64> [int64(umagic(64,c).m)])
        x))
    (Const64 <typ.UInt64> [umagic(64,c).s-1]))

// Signed divide by a negative constant.  Rewrite to divide by a positive constant.
(Div8  <t> n (Const8  [c])) && c < 0 && c != -1<<7  -> (Neg8  (Div8  <t> n (Const8  <t> [-c])))
(Div16 <t> n (Const16 [c])) && c < 0 && c != -1<<15 -> (Neg16 (Div16 <t> n (Const16 <t> [-c])))
(Div32 <t> n (Const32 [c])) && c < 0 && c != -1<<31 -> (Neg32 (Div32 <t> n (Const32 <t> [-c])))
(Div64 <t> n (Const64 [c])) && c < 0 && c != -1<<63 -> (Neg64 (Div64 <t> n (Const64 <t> [-c])))

// Dividing by the most-negative number.  Result is always 0 except
// if the input is also the most-negative number.
// We can detect that using the sign bit of x & -x.
(Div8  <t> x (Const8  [-1<<7 ])) -> (Rsh8Ux64  (And8  <t> x (Neg8  <t> x)) (Const64 <typ.UInt64> [7 ]))
(Div16 <t> x (Const16 [-1<<15])) -> (Rsh16Ux64 (And16 <t> x (Neg16 <t> x)) (Const64 <typ.UInt64> [15]))
(Div32 <t> x (Const32 [-1<<31])) -> (Rsh32Ux64 (And32 <t> x (Neg32 <t> x)) (Const64 <typ.UInt64> [31]))
(Div64 <t> x (Const64 [-1<<63])) -> (Rsh64Ux64 (And64 <t> x (Neg64 <t> x)) (Const64 <typ.UInt64> [63]))

// Signed divide by power of 2.
// n / c =       n >> log(c) if n >= 0
//       = (n+c-1) >> log(c) if n < 0
// We conditionally add c-1 by adding n>>63>>(64-log(c)) (first shift signed, second shift unsigned).
(Div8  <t> n (Const8  [c])) && isPowerOfTwo(c) ->
  (Rsh8x64
    (Add8  <t> n (Rsh8Ux64  <t> (Rsh8x64  <t> n (Const64 <typ.UInt64> [ 7])) (Const64 <typ.UInt64> [ 8-log2(c)])))
    (Const64 <typ.UInt64> [log2(c)]))
(Div16 <t> n (Const16 [c])) && isPowerOfTwo(c) ->
  (Rsh16x64
    (Add16 <t> n (Rsh16Ux64 <t> (Rsh16x64 <t> n (Const64 <typ.UInt64> [15])) (Const64 <typ.UInt64> [16-log2(c)])))
    (Const64 <typ.UInt64> [log2(c)]))
(Div32 <t> n (Const32 [c])) && isPowerOfTwo(c) ->
  (Rsh32x64
    (Add32 <t> n (Rsh32Ux64 <t> (Rsh32x64 <t> n (Const64 <typ.UInt64> [31])) (Const64 <typ.UInt64> [32-log2(c)])))
    (Const64 <typ.UInt64> [log2(c)]))
(Div64 <t> n (Const64 [c])) && isPowerOfTwo(c) ->
  (Rsh64x64
    (Add64 <t> n (Rsh64Ux64 <t> (Rsh64x64 <t> n (Const64 <typ.UInt64> [63])) (Const64 <typ.UInt64> [64-log2(c)])))
    (Const64 <typ.UInt64> [log2(c)]))

// Signed divide, not a power of 2.  Strength reduce to a multiply.
(Div8 <t> x (Const8 [c])) && smagicOK(8,c) ->
  (Sub8 <t>
    (Rsh32x64 <t>
      (Mul32 <typ.UInt32>
        (Const32 <typ.UInt32> [int64(smagic(8,c).m)])
        (SignExt8to32 x))
      (Const64 <typ.UInt64> [8+smagic(8,c).s]))
    (Rsh32x64 <t>
      (SignExt8to32 x)
      (Const64 <typ.UInt64> [31])))
(Div16 <t> x (Const16 [c])) && smagicOK(16,c) ->
  (Sub16 <t>
    (Rsh32x64 <t>
      (Mul32 <typ.UInt32>
        (Const32 <typ.UInt32> [int64(smagic(16,c).m)])
        (SignExt16to32 x))
      (Const64 <typ.UInt64> [16+smagic(16,c).s]))
    (Rsh32x64 <t>
      (SignExt16to32 x)
      (Const64 <typ.UInt64> [31])))
(Div32 <t> x (Const32 [c])) && smagicOK(32,c) && config.RegSize == 8 ->
  (Sub32 <t>
    (Rsh64x64 <t>
      (Mul64 <typ.UInt64>
        (Const64 <typ.UInt64> [int64(smagic(32,c).m)])
        (SignExt32to64 x))
      (Const64 <typ.UInt64> [32+smagic(32,c).s]))
    (Rsh64x64 <t>
      (SignExt32to64 x)
      (Const64 <typ.UInt64> [63])))
(Div32 <t> x (Const32 [c])) && smagicOK(32,c) && config.RegSize == 4 && smagic(32,c).m&1 == 0 ->
  (Sub32 <t>
    (Rsh32x64 <t>
      (Hmul32 <t>
        (Const32 <typ.UInt32> [int64(int32(smagic(32,c).m/2))])
        x)
      (Const64 <typ.UInt64> [smagic(32,c).s-1]))
    (Rsh32x64 <t>
      x
      (Const64 <typ.UInt64> [31])))
(Div32 <t> x (Const32 [c])) && smagicOK(32,c) && config.RegSize == 4 && smagic(32,c).m&1 != 0 ->
  (Sub32 <t>
    (Rsh32x64 <t>
      (Add32 <t>
        (Hmul32 <t>
          (Const32 <typ.UInt32> [int64(int32(smagic(32,c).m))])
          x)
        x)
      (Const64 <typ.UInt64> [smagic(32,c).s]))
    (Rsh32x64 <t>
      x
      (Const64 <typ.UInt64> [31])))
(Div64 <t> x (Const64 [c])) && smagicOK(64,c) && smagic(64,c).m&1 == 0 ->
  (Sub64 <t>
    (Rsh64x64 <t>
      (Hmul64 <t>
        (Const64 <typ.UInt64> [int64(smagic(64,c).m/2)])
        x)
      (Const64 <typ.UInt64> [smagic(64,c).s-1]))
    (Rsh64x64 <t>
      x
      (Const64 <typ.UInt64> [63])))
(Div64 <t> x (Const64 [c])) && smagicOK(64,c) && smagic(64,c).m&1 != 0 ->
  (Sub64 <t>
    (Rsh64x64 <t>
      (Add64 <t>
        (Hmul64 <t>
          (Const64 <typ.UInt64> [int64(smagic(64,c).m)])
          x)
        x)
      (Const64 <typ.UInt64> [smagic(64,c).s]))
    (Rsh64x64 <t>
      x
      (Const64 <typ.UInt64> [63])))

// Unsigned mod by power of 2 constant.
(Mod8u  <t> n (Const8  [c])) && isPowerOfTwo(c&0xff)       -> (And8 n (Const8 <t> [(c&0xff)-1]))
(Mod16u <t> n (Const16 [c])) && isPowerOfTwo(c&0xffff)     -> (And16 n (Const16 <t> [(c&0xffff)-1]))
(Mod32u <t> n (Const32 [c])) && isPowerOfTwo(c&0xffffffff) -> (And32 n (Const32 <t> [(c&0xffffffff)-1]))
(Mod64u <t> n (Const64 [c])) && isPowerOfTwo(c)            -> (And64 n (Const64 <t> [c-1]))
(Mod64u <t> n (Const64 [-1<<63]))                          -> (And64 n (Const64 <t> [1<<63-1]))
<<<<<<< HEAD
=======

// Signed non-negative mod by power of 2 constant.
(Mod8  <t> n (Const8  [c])) && isNonNegative(n) && isPowerOfTwo(c&0xff)       -> (And8 n (Const8 <t> [(c&0xff)-1]))
(Mod16 <t> n (Const16 [c])) && isNonNegative(n) && isPowerOfTwo(c&0xffff)     -> (And16 n (Const16 <t> [(c&0xffff)-1]))
(Mod32 <t> n (Const32 [c])) && isNonNegative(n) && isPowerOfTwo(c&0xffffffff) -> (And32 n (Const32 <t> [(c&0xffffffff)-1]))
(Mod64 <t> n (Const64 [c])) && isNonNegative(n) && isPowerOfTwo(c)            -> (And64 n (Const64 <t> [c-1]))
(Mod64 n (Const64 [-1<<63])) && isNonNegative(n)                              -> n
>>>>>>> a032f74b

// Signed mod by negative constant.
(Mod8  <t> n (Const8  [c])) && c < 0 && c != -1<<7  -> (Mod8  <t> n (Const8  <t> [-c]))
(Mod16 <t> n (Const16 [c])) && c < 0 && c != -1<<15 -> (Mod16 <t> n (Const16 <t> [-c]))
(Mod32 <t> n (Const32 [c])) && c < 0 && c != -1<<31 -> (Mod32 <t> n (Const32 <t> [-c]))
(Mod64 <t> n (Const64 [c])) && c < 0 && c != -1<<63 -> (Mod64 <t> n (Const64 <t> [-c]))

// All other mods by constants, do A%B = A-(A/B*B).
// This implements % with two * and a bunch of ancillary ops.
// One of the * is free if the user's code also computes A/B.
(Mod8   <t> x (Const8  [c])) && x.Op != OpConst8  && (c > 0 || c == -1<<7)
  -> (Sub8  x (Mul8  <t> (Div8   <t> x (Const8  <t> [c])) (Const8  <t> [c])))
(Mod16  <t> x (Const16 [c])) && x.Op != OpConst16 && (c > 0 || c == -1<<15)
  -> (Sub16 x (Mul16 <t> (Div16  <t> x (Const16 <t> [c])) (Const16 <t> [c])))
(Mod32  <t> x (Const32 [c])) && x.Op != OpConst32 && (c > 0 || c == -1<<31)
  -> (Sub32 x (Mul32 <t> (Div32  <t> x (Const32 <t> [c])) (Const32 <t> [c])))
(Mod64  <t> x (Const64 [c])) && x.Op != OpConst64 && (c > 0 || c == -1<<63)
  -> (Sub64 x (Mul64 <t> (Div64  <t> x (Const64 <t> [c])) (Const64 <t> [c])))
(Mod8u  <t> x (Const8  [c])) && x.Op != OpConst8  && c > 0 && umagicOK(8 ,c)
  -> (Sub8  x (Mul8  <t> (Div8u  <t> x (Const8  <t> [c])) (Const8  <t> [c])))
(Mod16u <t> x (Const16 [c])) && x.Op != OpConst16 && c > 0 && umagicOK(16,c)
  -> (Sub16 x (Mul16 <t> (Div16u <t> x (Const16 <t> [c])) (Const16 <t> [c])))
(Mod32u <t> x (Const32 [c])) && x.Op != OpConst32 && c > 0 && umagicOK(32,c)
  -> (Sub32 x (Mul32 <t> (Div32u <t> x (Const32 <t> [c])) (Const32 <t> [c])))
(Mod64u <t> x (Const64 [c])) && x.Op != OpConst64 && c > 0 && umagicOK(64,c)
  -> (Sub64 x (Mul64 <t> (Div64u <t> x (Const64 <t> [c])) (Const64 <t> [c])))

// Reassociate expressions involving
// constants such that constants come first,
// exposing obvious constant-folding opportunities.
// Reassociate (op (op y C) x) to (op C (op x y)) or similar, where C
// is constant, which pushes constants to the outside
// of the expression. At that point, any constant-folding
// opportunities should be obvious.

// x + (C + z) -> C + (x + z)
(Add64 (Add64 i:(Const64 <t>) z) x) && (z.Op != OpConst64 && x.Op != OpConst64) -> (Add64 i (Add64 <t> z x))
(Add32 (Add32 i:(Const32 <t>) z) x) && (z.Op != OpConst32 && x.Op != OpConst32) -> (Add32 i (Add32 <t> z x))
(Add16 (Add16 i:(Const16 <t>) z) x) && (z.Op != OpConst16 && x.Op != OpConst16) -> (Add16 i (Add16 <t> z x))
(Add8  (Add8  i:(Const8  <t>) z) x) && (z.Op != OpConst8  && x.Op != OpConst8)  -> (Add8  i (Add8  <t> z x))

// x + (C - z) -> C + (x - z)
(Add64 (Sub64 i:(Const64 <t>) z) x) && (z.Op != OpConst64 && x.Op != OpConst64) -> (Add64 i (Sub64 <t> x z))
(Add32 (Sub32 i:(Const32 <t>) z) x) && (z.Op != OpConst32 && x.Op != OpConst32) -> (Add32 i (Sub32 <t> x z))
(Add16 (Sub16 i:(Const16 <t>) z) x) && (z.Op != OpConst16 && x.Op != OpConst16) -> (Add16 i (Sub16 <t> x z))
(Add8  (Sub8  i:(Const8  <t>) z) x) && (z.Op != OpConst8  && x.Op != OpConst8)  -> (Add8  i (Sub8  <t> x z))
(Add64 x (Sub64 i:(Const64 <t>) z)) && (z.Op != OpConst64 && x.Op != OpConst64) -> (Add64 i (Sub64 <t> x z))
(Add32 x (Sub32 i:(Const32 <t>) z)) && (z.Op != OpConst32 && x.Op != OpConst32) -> (Add32 i (Sub32 <t> x z))
(Add16 x (Sub16 i:(Const16 <t>) z)) && (z.Op != OpConst16 && x.Op != OpConst16) -> (Add16 i (Sub16 <t> x z))
(Add8  x (Sub8  i:(Const8  <t>) z)) && (z.Op != OpConst8  && x.Op != OpConst8)  -> (Add8  i (Sub8  <t> x z))

// x + (z - C) -> (x + z) - C
(Add64 (Sub64 z i:(Const64 <t>)) x) && (z.Op != OpConst64 && x.Op != OpConst64) -> (Sub64 (Add64 <t> x z) i)
(Add32 (Sub32 z i:(Const32 <t>)) x) && (z.Op != OpConst32 && x.Op != OpConst32) -> (Sub32 (Add32 <t> x z) i)
(Add16 (Sub16 z i:(Const16 <t>)) x) && (z.Op != OpConst16 && x.Op != OpConst16) -> (Sub16 (Add16 <t> x z) i)
(Add8  (Sub8  z i:(Const8  <t>)) x) && (z.Op != OpConst8  && x.Op != OpConst8)  -> (Sub8  (Add8  <t> x z) i)
(Add64 x (Sub64 z i:(Const64 <t>))) && (z.Op != OpConst64 && x.Op != OpConst64) -> (Sub64 (Add64 <t> x z) i)
(Add32 x (Sub32 z i:(Const32 <t>))) && (z.Op != OpConst32 && x.Op != OpConst32) -> (Sub32 (Add32 <t> x z) i)
(Add16 x (Sub16 z i:(Const16 <t>))) && (z.Op != OpConst16 && x.Op != OpConst16) -> (Sub16 (Add16 <t> x z) i)
(Add8  x (Sub8  z i:(Const8  <t>))) && (z.Op != OpConst8  && x.Op != OpConst8)  -> (Sub8  (Add8  <t> x z) i)

// x - (C - z) -> x + (z - C) -> (x + z) - C
(Sub64 x (Sub64 i:(Const64 <t>) z)) && (z.Op != OpConst64 && x.Op != OpConst64) -> (Sub64 (Add64 <t> x z) i)
(Sub32 x (Sub32 i:(Const32 <t>) z)) && (z.Op != OpConst32 && x.Op != OpConst32) -> (Sub32 (Add32 <t> x z) i)
(Sub16 x (Sub16 i:(Const16 <t>) z)) && (z.Op != OpConst16 && x.Op != OpConst16) -> (Sub16 (Add16 <t> x z) i)
(Sub8  x (Sub8  i:(Const8  <t>) z)) && (z.Op != OpConst8  && x.Op != OpConst8)  -> (Sub8  (Add8  <t> x z) i)

// x - (z - C) -> x + (C - z) -> (x - z) + C
(Sub64 x (Sub64 z i:(Const64 <t>))) && (z.Op != OpConst64 && x.Op != OpConst64) -> (Add64 i (Sub64 <t> x z))
(Sub32 x (Sub32 z i:(Const32 <t>))) && (z.Op != OpConst32 && x.Op != OpConst32) -> (Add32 i (Sub32 <t> x z))
(Sub16 x (Sub16 z i:(Const16 <t>))) && (z.Op != OpConst16 && x.Op != OpConst16) -> (Add16 i (Sub16 <t> x z))
(Sub8  x (Sub8  z i:(Const8  <t>))) && (z.Op != OpConst8  && x.Op != OpConst8)  -> (Add8  i (Sub8  <t> x z))

// x & (C & z) -> C & (x & z)
(And64 (And64 i:(Const64 <t>) z) x) && (z.Op != OpConst64 && x.Op != OpConst64) -> (And64 i (And64 <t> z x))
(And32 (And32 i:(Const32 <t>) z) x) && (z.Op != OpConst32 && x.Op != OpConst32) -> (And32 i (And32 <t> z x))
(And16 (And16 i:(Const16 <t>) z) x) && (z.Op != OpConst16 && x.Op != OpConst16) -> (And16 i (And16 <t> z x))
(And8  (And8  i:(Const8  <t>) z) x) && (z.Op != OpConst8  && x.Op != OpConst8)  -> (And8  i (And8  <t> z x))

// x | (C | z) -> C | (x | z)
(Or64 (Or64 i:(Const64 <t>) z) x) && (z.Op != OpConst64 && x.Op != OpConst64) -> (Or64 i (Or64 <t> z x))
(Or32 (Or32 i:(Const32 <t>) z) x) && (z.Op != OpConst32 && x.Op != OpConst32) -> (Or32 i (Or32 <t> z x))
(Or16 (Or16 i:(Const16 <t>) z) x) && (z.Op != OpConst16 && x.Op != OpConst16) -> (Or16 i (Or16 <t> z x))
(Or8  (Or8  i:(Const8  <t>) z) x) && (z.Op != OpConst8  && x.Op != OpConst8)  -> (Or8  i (Or8  <t> z x))

// x ^ (C ^ z) -> C ^ (x ^ z)
(Xor64 (Xor64 i:(Const64 <t>) z) x) && (z.Op != OpConst64 && x.Op != OpConst64) -> (Xor64 i (Xor64 <t> z x))
(Xor32 (Xor32 i:(Const32 <t>) z) x) && (z.Op != OpConst32 && x.Op != OpConst32) -> (Xor32 i (Xor32 <t> z x))
(Xor16 (Xor16 i:(Const16 <t>) z) x) && (z.Op != OpConst16 && x.Op != OpConst16) -> (Xor16 i (Xor16 <t> z x))
(Xor8  (Xor8  i:(Const8  <t>) z) x) && (z.Op != OpConst8  && x.Op != OpConst8)  -> (Xor8  i (Xor8  <t> z x))

// C + (D + x) -> (C + D) + x
(Add64 (Const64 <t> [c]) (Add64 (Const64 <t> [d]) x)) -> (Add64 (Const64 <t> [c+d]) x)
(Add32 (Const32 <t> [c]) (Add32 (Const32 <t> [d]) x)) -> (Add32 (Const32 <t> [int64(int32(c+d))]) x)
(Add16 (Const16 <t> [c]) (Add16 (Const16 <t> [d]) x)) -> (Add16 (Const16 <t> [int64(int16(c+d))]) x)
(Add8  (Const8  <t> [c]) (Add8  (Const8  <t> [d]) x)) -> (Add8  (Const8  <t> [int64(int8(c+d))]) x)

// C + (D - x) -> (C + D) - x
(Add64 (Const64 <t> [c]) (Sub64 (Const64 <t> [d]) x)) -> (Sub64 (Const64 <t> [c+d]) x)
(Add32 (Const32 <t> [c]) (Sub32 (Const32 <t> [d]) x)) -> (Sub32 (Const32 <t> [int64(int32(c+d))]) x)
(Add16 (Const16 <t> [c]) (Sub16 (Const16 <t> [d]) x)) -> (Sub16 (Const16 <t> [int64(int16(c+d))]) x)
(Add8  (Const8  <t> [c]) (Sub8  (Const8  <t> [d]) x)) -> (Sub8  (Const8  <t> [int64(int8(c+d))]) x)

// C + (x - D) -> (C - D) + x
(Add64 (Const64 <t> [c]) (Sub64 x (Const64 <t> [d]))) -> (Add64 (Const64 <t> [c-d]) x)
(Add32 (Const32 <t> [c]) (Sub32 x (Const32 <t> [d]))) -> (Add32 (Const32 <t> [int64(int32(c-d))]) x)
(Add16 (Const16 <t> [c]) (Sub16 x (Const16 <t> [d]))) -> (Add16 (Const16 <t> [int64(int16(c-d))]) x)
(Add8  (Const8  <t> [c]) (Sub8  x (Const8  <t> [d]))) -> (Add8  (Const8  <t> [int64(int8(c-d))]) x)

// C - (x - D) -> (C + D) - x
(Sub64 (Const64 <t> [c]) (Sub64 x (Const64 <t> [d]))) -> (Sub64 (Const64 <t> [c+d]) x)
(Sub32 (Const32 <t> [c]) (Sub32 x (Const32 <t> [d]))) -> (Sub32 (Const32 <t> [int64(int32(c+d))]) x)
(Sub16 (Const16 <t> [c]) (Sub16 x (Const16 <t> [d]))) -> (Sub16 (Const16 <t> [int64(int16(c+d))]) x)
(Sub8  (Const8  <t> [c]) (Sub8  x (Const8  <t> [d]))) -> (Sub8  (Const8  <t> [int64(int8(c+d))]) x)

// C - (D - x) -> (C - D) + x
(Sub64 (Const64 <t> [c]) (Sub64 (Const64 <t> [d]) x)) -> (Add64 (Const64 <t> [c-d]) x)
(Sub32 (Const32 <t> [c]) (Sub32 (Const32 <t> [d]) x)) -> (Add32 (Const32 <t> [int64(int32(c-d))]) x)
(Sub16 (Const16 <t> [c]) (Sub16 (Const16 <t> [d]) x)) -> (Add16 (Const16 <t> [int64(int16(c-d))]) x)
(Sub8  (Const8  <t> [c]) (Sub8  (Const8  <t> [d]) x)) -> (Add8  (Const8  <t> [int64(int8(c-d))]) x)

// C & (D & x) -> (C & D) & x
(And64 (Const64 <t> [c]) (And64 (Const64 <t> [d]) x)) -> (And64 (Const64 <t> [c&d]) x)
(And32 (Const32 <t> [c]) (And32 (Const32 <t> [d]) x)) -> (And32 (Const32 <t> [int64(int32(c&d))]) x)
(And16 (Const16 <t> [c]) (And16 (Const16 <t> [d]) x)) -> (And16 (Const16 <t> [int64(int16(c&d))]) x)
(And8  (Const8  <t> [c]) (And8  (Const8  <t> [d]) x)) -> (And8  (Const8  <t> [int64(int8(c&d))]) x)

// C | (D | x) -> (C | D) | x
(Or64 (Const64 <t> [c]) (Or64 (Const64 <t> [d]) x)) -> (Or64 (Const64 <t> [c|d]) x)
(Or32 (Const32 <t> [c]) (Or32 (Const32 <t> [d]) x)) -> (Or32 (Const32 <t> [int64(int32(c|d))]) x)
(Or16 (Const16 <t> [c]) (Or16 (Const16 <t> [d]) x)) -> (Or16 (Const16 <t> [int64(int16(c|d))]) x)
(Or8  (Const8  <t> [c]) (Or8  (Const8  <t> [d]) x)) -> (Or8  (Const8  <t> [int64(int8(c|d))]) x)

// C ^ (D ^ x) -> (C ^ D) ^ x
(Xor64 (Const64 <t> [c]) (Xor64 (Const64 <t> [d]) x)) -> (Xor64 (Const64 <t> [c^d]) x)
(Xor32 (Const32 <t> [c]) (Xor32 (Const32 <t> [d]) x)) -> (Xor32 (Const32 <t> [int64(int32(c^d))]) x)
(Xor16 (Const16 <t> [c]) (Xor16 (Const16 <t> [d]) x)) -> (Xor16 (Const16 <t> [int64(int16(c^d))]) x)
(Xor8  (Const8  <t> [c]) (Xor8  (Const8  <t> [d]) x)) -> (Xor8  (Const8  <t> [int64(int8(c^d))]) x)

// C * (D * x) = (C * D) * x
(Mul64 (Const64 <t> [c]) (Mul64 (Const64 <t> [d]) x)) -> (Mul64 (Const64 <t> [c*d]) x)
(Mul32 (Const32 <t> [c]) (Mul32 (Const32 <t> [d]) x)) -> (Mul32 (Const32 <t> [int64(int32(c*d))]) x)
(Mul16 (Const16 <t> [c]) (Mul16 (Const16 <t> [d]) x)) -> (Mul16 (Const16 <t> [int64(int16(c*d))]) x)
(Mul8  (Const8  <t> [c]) (Mul8  (Const8  <t> [d]) x)) -> (Mul8  (Const8  <t> [int64(int8(c*d))]) x)

// floating point optimizations
(Add32F x (Const32F [0])) -> x
(Add64F x (Const64F [0])) -> x
(Sub32F x (Const32F [0])) -> x
(Sub64F x (Const64F [0])) -> x
(Mul32F x (Const32F [f2i(1)])) -> x
(Mul64F x (Const64F [f2i(1)])) -> x
(Mul32F x (Const32F [f2i(-1)])) -> (Neg32F x)
(Mul64F x (Const64F [f2i(-1)])) -> (Neg64F x)
(Mul32F x (Const32F [f2i(2)])) -> (Add32F x x)
(Mul64F x (Const64F [f2i(2)])) -> (Add64F x x)
(Div32F x (Const32F <t> [c])) && reciprocalExact32(float32(i2f(c))) -> (Mul32F x (Const32F <t> [f2i(1/i2f(c))]))
(Div64F x (Const64F <t> [c])) && reciprocalExact64(i2f(c))          -> (Mul64F x (Const64F <t> [f2i(1/i2f(c))]))

(Sqrt (Const64F [c])) -> (Const64F [f2i(math.Sqrt(i2f(c)))])

// recognize runtime.newobject and don't Zero/Nilcheck it
(Zero (Load (OffPtr [c] (SP)) mem) mem)
	&& mem.Op == OpStaticCall
	&& isSameSym(mem.Aux, "runtime.newobject")
	&& c == config.ctxt.FixedFrameSize() + config.RegSize // offset of return value
	-> mem
(Store (Load (OffPtr [c] (SP)) mem) x mem)
	&& isConstZero(x)
	&& mem.Op == OpStaticCall
	&& isSameSym(mem.Aux, "runtime.newobject")
	&& c == config.ctxt.FixedFrameSize() + config.RegSize // offset of return value
	-> mem
(Store (OffPtr (Load (OffPtr [c] (SP)) mem)) x mem)
	&& isConstZero(x)
	&& mem.Op == OpStaticCall
	&& isSameSym(mem.Aux, "runtime.newobject")
	&& c == config.ctxt.FixedFrameSize() + config.RegSize // offset of return value
	-> mem
// nil checks just need to rewrite to something useless.
// they will be deadcode eliminated soon afterwards.
(NilCheck (Load (OffPtr [c] (SP)) (StaticCall {sym} _)) _)
	&& isSameSym(sym, "runtime.newobject")
	&& c == config.ctxt.FixedFrameSize() + config.RegSize // offset of return value
	&& warnRule(fe.Debug_checknil() && v.Pos.Line() > 1, v, "removed nil check")
	-> (Invalid)
(NilCheck (OffPtr (Load (OffPtr [c] (SP)) (StaticCall {sym} _))) _)
	&& isSameSym(sym, "runtime.newobject")
	&& c == config.ctxt.FixedFrameSize() + config.RegSize // offset of return value
	&& warnRule(fe.Debug_checknil() && v.Pos.Line() > 1, v, "removed nil check")
	-> (Invalid)

// Address comparison shows up in type assertions.
(EqPtr x x) -> (ConstBool [1])
(EqPtr (Addr {a} x) (Addr {b} x)) -> (ConstBool [b2i(a == b)])

// Inline small runtime.memmove calls with constant length.
(StaticCall {sym} s1:(Store _ (Const64 [sz]) s2:(Store  _ src s3:(Store {t} _ dst mem))))
     && isSameSym(sym,"runtime.memmove") && s1.Uses == 1 && s2.Uses == 1 && s3.Uses == 1 && isInlinableMemmoveSize(sz,config)
     -> (Move {t.(*types.Type).Elem()} [sz] dst src mem)
(StaticCall {sym} s1:(Store _ (Const32 [sz]) s2:(Store  _ src s3:(Store {t} _ dst mem))))
     && isSameSym(sym,"runtime.memmove") && s1.Uses == 1 && s2.Uses == 1 && s3.Uses == 1 && isInlinableMemmoveSize(sz,config)
     -> (Move {t.(*types.Type).Elem()} [sz] dst src mem)

// De-virtualize interface calls into static calls.
// Note that (ITab (IMake)) doesn't get
// rewritten until after the first opt pass,
// so this rule should trigger reliably.
(InterCall [argsize] (Load (OffPtr [off] (ITab (IMake (Addr {itab} (SB)) _))) _) mem) && devirt(v, itab, off) != nil ->
	(StaticCall [argsize] {devirt(v, itab, off)} mem)<|MERGE_RESOLUTION|>--- conflicted
+++ resolved
@@ -1000,8 +1000,6 @@
 (Div32u n (Const32 [c])) && isPowerOfTwo(c&0xffffffff) -> (Rsh32Ux64 n (Const64 <typ.UInt64> [log2(c&0xffffffff)]))
 (Div64u n (Const64 [c])) && isPowerOfTwo(c)            -> (Rsh64Ux64 n (Const64 <typ.UInt64> [log2(c)]))
 (Div64u n (Const64 [-1<<63]))                          -> (Rsh64Ux64 n (Const64 <typ.UInt64> [63]))
-<<<<<<< HEAD
-=======
 
 // Signed non-negative divide by power of 2.
 (Div8  n (Const8  [c])) && isNonNegative(n) && isPowerOfTwo(c&0xff)       -> (Rsh8Ux64 n  (Const64 <typ.UInt64> [log2(c&0xff)]))
@@ -1009,7 +1007,6 @@
 (Div32 n (Const32 [c])) && isNonNegative(n) && isPowerOfTwo(c&0xffffffff) -> (Rsh32Ux64 n (Const64 <typ.UInt64> [log2(c&0xffffffff)]))
 (Div64 n (Const64 [c])) && isNonNegative(n) && isPowerOfTwo(c)            -> (Rsh64Ux64 n (Const64 <typ.UInt64> [log2(c)]))
 (Div64 n (Const64 [-1<<63])) && isNonNegative(n)                          -> (Const64 [0])
->>>>>>> a032f74b
 
 // Unsigned divide, not a power of 2.  Strength reduce to a multiply.
 // For 8-bit divides, we just do a direct 9-bit by 8-bit multiply.
@@ -1243,8 +1240,6 @@
 (Mod32u <t> n (Const32 [c])) && isPowerOfTwo(c&0xffffffff) -> (And32 n (Const32 <t> [(c&0xffffffff)-1]))
 (Mod64u <t> n (Const64 [c])) && isPowerOfTwo(c)            -> (And64 n (Const64 <t> [c-1]))
 (Mod64u <t> n (Const64 [-1<<63]))                          -> (And64 n (Const64 <t> [1<<63-1]))
-<<<<<<< HEAD
-=======
 
 // Signed non-negative mod by power of 2 constant.
 (Mod8  <t> n (Const8  [c])) && isNonNegative(n) && isPowerOfTwo(c&0xff)       -> (And8 n (Const8 <t> [(c&0xff)-1]))
@@ -1252,7 +1247,6 @@
 (Mod32 <t> n (Const32 [c])) && isNonNegative(n) && isPowerOfTwo(c&0xffffffff) -> (And32 n (Const32 <t> [(c&0xffffffff)-1]))
 (Mod64 <t> n (Const64 [c])) && isNonNegative(n) && isPowerOfTwo(c)            -> (And64 n (Const64 <t> [c-1]))
 (Mod64 n (Const64 [-1<<63])) && isNonNegative(n)                              -> n
->>>>>>> a032f74b
 
 // Signed mod by negative constant.
 (Mod8  <t> n (Const8  [c])) && c < 0 && c != -1<<7  -> (Mod8  <t> n (Const8  <t> [-c]))
